/*
  Stockfish, a UCI chess playing engine derived from Glaurung 2.1
  Copyright (C) 2004-2025 The Stockfish developers (see AUTHORS file)

  Stockfish is free software: you can redistribute it and/or modify
  it under the terms of the GNU General Public License as published by
  the Free Software Foundation, either version 3 of the License, or
  (at your option) any later version.

  Stockfish is distributed in the hope that it will be useful,
  but WITHOUT ANY WARRANTY; without even the implied warranty of
  MERCHANTABILITY or FITNESS FOR A PARTICULAR PURPOSE.  See the
  GNU General Public License for more details.

  You should have received a copy of the GNU General Public License
  along with this program.  If not, see <http://www.gnu.org/licenses/>.
*/

#include "search.h"

#include <algorithm>
#include <array>
#include <atomic>
#include <cassert>
#include <chrono>
#include <cmath>
#include <cstdint>
#include <cstdlib>
#include <initializer_list>
#include <iostream>
#include <list>
#include <ratio>
#include <string>
#include <utility>

#include "bitboard.h"
#include "evaluate.h"
#include "history.h"
#include "misc.h"
#include "movegen.h"
#include "movepick.h"
#include "nnue/network.h"
#include "nnue/nnue_accumulator.h"
#include "position.h"
#include "syzygy/tbprobe.h"
#include "thread.h"
#include "timeman.h"
#include "tt.h"
#include "uci.h"
#include "ucioption.h"

namespace Stockfish {

namespace TB = Tablebases;

void syzygy_extend_pv(const OptionsMap&            options,
                      const Search::LimitsType&    limits,
                      Stockfish::Position&         pos,
                      Stockfish::Search::RootMove& rootMove,
                      Value&                       v);

using namespace Search;

namespace {

constexpr int SEARCHEDLIST_CAPACITY = 32;
using SearchedList                  = ValueList<Move, SEARCHEDLIST_CAPACITY>;

// (*Scalers):
// The values with Scaler asterisks have proven non-linear scaling.
// They are optimized to time controls of 180 + 1.8 and longer,
// so changing them or adding conditions that are similar requires
// tests at these types of time controls.

int correction_value(const Worker& w, const Position& pos, const Stack* const ss) {
    const Color us    = pos.side_to_move();
    const auto  m     = (ss - 1)->currentMove;
    const auto  pcv   = w.pawnCorrectionHistory[pawn_correction_history_index(pos)][us];
    const auto  micv  = w.minorPieceCorrectionHistory[minor_piece_index(pos)][us];
    const auto  wnpcv = w.nonPawnCorrectionHistory[non_pawn_index<WHITE>(pos)][WHITE][us];
    const auto  bnpcv = w.nonPawnCorrectionHistory[non_pawn_index<BLACK>(pos)][BLACK][us];
    const auto  cntcv =
      m.is_ok() ? (*(ss - 2)->continuationCorrectionHistory)[pos.piece_on(m.to_sq())][m.to_sq()]
                 : 0;

    return 9162 * pcv + 7734 * micv + 10923 * (wnpcv + bnpcv) + 7560 * cntcv;
}

// Add correctionHistory value to raw staticEval and guarantee evaluation
// does not hit the tablebase range.
Value to_corrected_static_eval(const Value v, const int cv) {
    return std::clamp(v + cv / 131072, VALUE_TB_LOSS_IN_MAX_PLY + 1, VALUE_TB_WIN_IN_MAX_PLY - 1);
}

void update_correction_history(const Position& pos,
                               Stack* const    ss,
                               Search::Worker& workerThread,
                               const int       bonus) {
    const Move  m  = (ss - 1)->currentMove;
    const Color us = pos.side_to_move();

    static constexpr int nonPawnWeight = 155;

    workerThread.pawnCorrectionHistory[pawn_correction_history_index(pos)][us] << bonus;
    workerThread.minorPieceCorrectionHistory[minor_piece_index(pos)][us] << bonus * 144 / 128;
    workerThread.nonPawnCorrectionHistory[non_pawn_index<WHITE>(pos)][WHITE][us]
      << bonus * nonPawnWeight / 128;
    workerThread.nonPawnCorrectionHistory[non_pawn_index<BLACK>(pos)][BLACK][us]
      << bonus * nonPawnWeight / 128;

    if (m.is_ok())
        (*(ss - 2)->continuationCorrectionHistory)[pos.piece_on(m.to_sq())][m.to_sq()]
          << bonus * 144 / 128;
}

// Add a small random component to draw evaluations to avoid 3-fold blindness
Value value_draw(size_t nodes) { return VALUE_DRAW - 1 + Value(nodes & 0x2); }
Value value_to_tt(Value v, int ply);
Value value_from_tt(Value v, int ply, int r50c);
void  update_pv(Move* pv, Move move, const Move* childPv);
void  update_continuation_histories(Stack* ss, Piece pc, Square to, int bonus);
void  update_quiet_histories(
   const Position& pos, Stack* ss, Search::Worker& workerThread, Move move, int bonus);
void update_all_stats(const Position& pos,
                      Stack*          ss,
                      Search::Worker& workerThread,
                      Move            bestMove,
                      Square          prevSq,
                      SearchedList&   quietsSearched,
                      SearchedList&   capturesSearched,
                      Depth           depth,
                      Move            TTMove);

}  // namespace

Search::Worker::Worker(SharedState&                    sharedState,
                       std::unique_ptr<ISearchManager> sm,
                       size_t                          threadId,
                       NumaReplicatedAccessToken       token) :
    // Unpack the SharedState struct into member variables
    threadIdx(threadId),
    numaAccessToken(token),
    manager(std::move(sm)),
    options(sharedState.options),
    threads(sharedState.threads),
    tt(sharedState.tt),
    networks(sharedState.networks),
    refreshTable(networks[token]) {
    clear();
}

void Search::Worker::ensure_network_replicated() {
    // Access once to force lazy initialization.
    // We do this because we want to avoid initialization during search.
    (void) (networks[numaAccessToken]);
}

void Search::Worker::start_searching() {

    accumulatorStack.reset();

    // Non-main threads go directly to iterative_deepening()
    if (!is_mainthread())
    {
        iterative_deepening();
        return;
    }

    main_manager()->tm.init(limits, rootPos.side_to_move(), rootPos.game_ply(), options,
                            main_manager()->originalTimeAdjust);
    tt.new_search();

    if (rootMoves.empty())
    {
        rootMoves.emplace_back(Move::none());
        main_manager()->updates.onUpdateNoMoves(
          {0, {rootPos.checkers() ? -VALUE_MATE : VALUE_DRAW, rootPos}});
    }
    else
    {
        threads.start_searching();  // start non-main threads
        iterative_deepening();      // main thread start searching
    }

    // When we reach the maximum depth, we can arrive here without a raise of
    // threads.stop. However, if we are pondering or in an infinite search,
    // the UCI protocol states that we shouldn't print the best move before the
    // GUI sends a "stop" or "ponderhit" command. We therefore simply wait here
    // until the GUI sends one of those commands.
    while (!threads.stop && (main_manager()->ponder || limits.infinite))
    {}  // Busy wait for a stop or a ponder reset

    // Stop the threads if not already stopped (also raise the stop if
    // "ponderhit" just reset threads.ponder)
    threads.stop = true;

    // Wait until all threads have finished
    threads.wait_for_search_finished();

    // When playing in 'nodes as time' mode, subtract the searched nodes from
    // the available ones before exiting.
    if (limits.npmsec)
        main_manager()->tm.advance_nodes_time(threads.nodes_searched()
                                              - limits.inc[rootPos.side_to_move()]);

    Worker* bestThread = this;
    Skill   skill =
      Skill(options["Skill Level"], options["UCI_LimitStrength"] ? int(options["UCI_Elo"]) : 0);

    if (int(options["MultiPV"]) == 1 && !limits.depth && !limits.mate && !skill.enabled()
        && rootMoves[0].pv[0] != Move::none())
        bestThread = threads.get_best_thread()->worker.get();

    main_manager()->bestPreviousScore        = bestThread->rootMoves[0].score;
    main_manager()->bestPreviousAverageScore = bestThread->rootMoves[0].averageScore;

    // Send again PV info if we have a new best thread
    if (bestThread != this)
        main_manager()->pv(*bestThread, threads, tt, bestThread->completedDepth);

    std::string ponder;

    if (bestThread->rootMoves[0].pv.size() > 1
        || bestThread->rootMoves[0].extract_ponder_from_tt(tt, rootPos))
        ponder = UCIEngine::move(bestThread->rootMoves[0].pv[1], rootPos.is_chess960());

    auto bestmove = UCIEngine::move(bestThread->rootMoves[0].pv[0], rootPos.is_chess960());
    main_manager()->updates.onBestmove(bestmove, ponder);
}

// Main iterative deepening loop. It calls search()
// repeatedly with increasing depth until the allocated thinking time has been
// consumed, the user stops the search, or the maximum search depth is reached.
void Search::Worker::iterative_deepening() {

    SearchManager* mainThread = (is_mainthread() ? main_manager() : nullptr);

    Move pv[MAX_PLY + 1];

    Depth lastBestMoveDepth = 0;
    Value lastBestScore     = -VALUE_INFINITE;
    auto  lastBestPV        = std::vector{Move::none()};

    Value  alpha, beta;
    Value  bestValue     = -VALUE_INFINITE;
    Color  us            = rootPos.side_to_move();
    double timeReduction = 1, totBestMoveChanges = 0;
    int    delta, iterIdx                        = 0;

    // Allocate stack with extra size to allow access from (ss - 7) to (ss + 2):
    // (ss - 7) is needed for update_continuation_histories(ss - 1) which accesses (ss - 6),
    // (ss + 2) is needed for initialization of cutOffCnt.
    Stack  stack[MAX_PLY + 10] = {};
    Stack* ss                  = stack + 7;

    for (int i = 7; i > 0; --i)
    {
        (ss - i)->continuationHistory =
          &continuationHistory[0][0][NO_PIECE][0];  // Use as a sentinel
        (ss - i)->continuationCorrectionHistory = &continuationCorrectionHistory[NO_PIECE][0];
        (ss - i)->staticEval                    = VALUE_NONE;
    }

    for (int i = 0; i <= MAX_PLY + 2; ++i)
        (ss + i)->ply = i;

    ss->pv = pv;

    if (mainThread)
    {
        if (mainThread->bestPreviousScore == VALUE_INFINITE)
            mainThread->iterValue.fill(VALUE_ZERO);
        else
            mainThread->iterValue.fill(mainThread->bestPreviousScore);
    }

    size_t multiPV = size_t(options["MultiPV"]);
    Skill skill(options["Skill Level"], options["UCI_LimitStrength"] ? int(options["UCI_Elo"]) : 0);

    // When playing with strength handicap enable MultiPV search that we will
    // use behind-the-scenes to retrieve a set of possible moves.
    if (skill.enabled())
        multiPV = std::max(multiPV, size_t(4));

    multiPV = std::min(multiPV, rootMoves.size());

    int searchAgainCounter = 0;

    lowPlyHistory.fill(89);

    // Iterative deepening loop until requested to stop or the target depth is reached
    while (++rootDepth < MAX_PLY && !threads.stop
           && !(limits.depth && mainThread && rootDepth > limits.depth))
    {
        // Age out PV variability metric
        if (mainThread)
            totBestMoveChanges /= 2;

        // Save the last iteration's scores before the first PV line is searched and
        // all the move scores except the (new) PV are set to -VALUE_INFINITE.
        for (RootMove& rm : rootMoves)
            rm.previousScore = rm.score;

        size_t pvFirst = 0;
        pvLast         = 0;

        if (!threads.increaseDepth)
            searchAgainCounter++;

        // MultiPV loop. We perform a full root search for each PV line
        for (pvIdx = 0; pvIdx < multiPV; ++pvIdx)
        {
            if (pvIdx == pvLast)
            {
                pvFirst = pvLast;
                for (pvLast++; pvLast < rootMoves.size(); pvLast++)
                    if (rootMoves[pvLast].tbRank != rootMoves[pvFirst].tbRank)
                        break;
            }

            // Reset UCI info selDepth for each depth and each PV line
            selDepth = 0;

            // Reset aspiration window starting size
            delta     = 5 + std::abs(rootMoves[pvIdx].meanSquaredScore) / 11131;
            Value avg = rootMoves[pvIdx].averageScore;
            alpha     = std::max(avg - delta, -VALUE_INFINITE);
            beta      = std::min(avg + delta, VALUE_INFINITE);

            // Adjust optimism based on root move's averageScore
            optimism[us]  = 136 * avg / (std::abs(avg) + 93);
            optimism[~us] = -optimism[us];

            // Start with a small aspiration window and, in the case of a fail
            // high/low, re-search with a bigger window until we don't fail
            // high/low anymore.
            int failedHighCnt = 0;
            while (true)
            {
                // Adjust the effective depth searched, but ensure at least one
                // effective increment for every four searchAgain steps (see issue #2717).
                Depth adjustedDepth =
                  std::max(1, rootDepth - failedHighCnt - 3 * (searchAgainCounter + 1) / 4);
                rootDelta = beta - alpha;
                bestValue = search<Root>(rootPos, ss, alpha, beta, adjustedDepth, false);

                // Bring the best move to the front. It is critical that sorting
                // is done with a stable algorithm because all the values but the
                // first and eventually the new best one is set to -VALUE_INFINITE
                // and we want to keep the same order for all the moves except the
                // new PV that goes to the front. Note that in the case of MultiPV
                // search the already searched PV lines are preserved.
                std::stable_sort(rootMoves.begin() + pvIdx, rootMoves.begin() + pvLast);

                // If search has been stopped, we break immediately. Sorting is
                // safe because RootMoves is still valid, although it refers to
                // the previous iteration.
                if (threads.stop)
                    break;

                // When failing high/low give some update before a re-search. To avoid
                // excessive output that could hang GUIs like Fritz 19, only start
                // at nodes > 10M (rather than depth N, which can be reached quickly)
                if (mainThread && multiPV == 1 && (bestValue <= alpha || bestValue >= beta)
                    && nodes > 10000000)
                    main_manager()->pv(*this, threads, tt, rootDepth);

                // In case of failing low/high increase aspiration window and re-search,
                // otherwise exit the loop.
                if (bestValue <= alpha)
                {
                    beta  = alpha;
                    alpha = std::max(bestValue - delta, -VALUE_INFINITE);

                    failedHighCnt = 0;
                    if (mainThread)
                        mainThread->stopOnPonderhit = false;
                }
                else if (bestValue >= beta)
                {
                    beta = std::min(bestValue + delta, VALUE_INFINITE);
                    ++failedHighCnt;
                }
                else
                    break;

                delta += delta / 3;

                assert(alpha >= -VALUE_INFINITE && beta <= VALUE_INFINITE);
            }

            // Sort the PV lines searched so far and update the GUI
            std::stable_sort(rootMoves.begin() + pvFirst, rootMoves.begin() + pvIdx + 1);

            if (mainThread
                && (threads.stop || pvIdx + 1 == multiPV || nodes > 10000000)
                // A thread that aborted search can have mated-in/TB-loss PV and
                // score that cannot be trusted, i.e. it can be delayed or refuted
                // if we would have had time to fully search other root-moves. Thus
                // we suppress this output and below pick a proven score/PV for this
                // thread (from the previous iteration).
                && !(threads.abortedSearch && is_loss(rootMoves[0].uciScore)))
                main_manager()->pv(*this, threads, tt, rootDepth);

            if (threads.stop)
                break;
        }

        if (!threads.stop)
            completedDepth = rootDepth;

        // We make sure not to pick an unproven mated-in score,
        // in case this thread prematurely stopped search (aborted-search).
        if (threads.abortedSearch && rootMoves[0].score != -VALUE_INFINITE
            && is_loss(rootMoves[0].score))
        {
            // Bring the last best move to the front for best thread selection.
            Utility::move_to_front(rootMoves, [&lastBestPV = std::as_const(lastBestPV)](
                                                const auto& rm) { return rm == lastBestPV[0]; });
            rootMoves[0].pv    = lastBestPV;
            rootMoves[0].score = rootMoves[0].uciScore = lastBestScore;
        }
        else if (rootMoves[0].pv[0] != lastBestPV[0])
        {
            lastBestPV        = rootMoves[0].pv;
            lastBestScore     = rootMoves[0].score;
            lastBestMoveDepth = rootDepth;
        }

        if (!mainThread)
            continue;

        // Have we found a "mate in x"?
        if (limits.mate && rootMoves[0].score == rootMoves[0].uciScore
            && ((rootMoves[0].score >= VALUE_MATE_IN_MAX_PLY
                 && VALUE_MATE - rootMoves[0].score <= 2 * limits.mate)
                || (rootMoves[0].score != -VALUE_INFINITE
                    && rootMoves[0].score <= VALUE_MATED_IN_MAX_PLY
                    && VALUE_MATE + rootMoves[0].score <= 2 * limits.mate)))
            threads.stop = true;

        // If the skill level is enabled and time is up, pick a sub-optimal best move
        if (skill.enabled() && skill.time_to_pick(rootDepth))
            skill.pick_best(rootMoves, multiPV);

        // Use part of the gained time from a previous stable move for the current move
        for (auto&& th : threads)
        {
            totBestMoveChanges += th->worker->bestMoveChanges;
            th->worker->bestMoveChanges = 0;
        }

        // Do we have time for the next iteration? Can we stop searching now?
        if (limits.use_time_management() && !threads.stop && !mainThread->stopOnPonderhit)
        {
            uint64_t nodesEffort =
              rootMoves[0].effort * 100000 / std::max(size_t(1), size_t(nodes));

            double fallingEval =
              (11.396 + 2.035 * (mainThread->bestPreviousAverageScore - bestValue)
               + 0.968 * (mainThread->iterValue[iterIdx] - bestValue))
              / 100.0;
            fallingEval = std::clamp(fallingEval, 0.5786, 1.6752);

            // If the bestMove is stable over several iterations, reduce time accordingly
            double k      = 0.527;
            double center = lastBestMoveDepth + 11;
            timeReduction = 0.8 + 0.84 / (1.077 + std::exp(-k * (completedDepth - center)));
            double reduction =
              (1.4540 + mainThread->previousTimeReduction) / (2.1593 * timeReduction);
            double bestMoveInstability = 0.9929 + 1.8519 * totBestMoveChanges / threads.size();

            double totalTime =
              mainThread->tm.optimum() * fallingEval * reduction * bestMoveInstability;

            // Cap used time in case of a single legal move for a better viewer experience
            if (rootMoves.size() == 1)
                totalTime = std::min(500.0, totalTime);

            auto elapsedTime = elapsed();

            if (completedDepth >= 10 && nodesEffort >= 97056 && elapsedTime > totalTime * 0.6540
                && !mainThread->ponder)
                threads.stop = true;

            // Stop the search if we have exceeded the totalTime or maximum
            if (elapsedTime > std::min(totalTime, double(mainThread->tm.maximum())))
            {
                // If we are allowed to ponder do not stop the search now but
                // keep pondering until the GUI sends "ponderhit" or "stop".
                if (mainThread->ponder)
                    mainThread->stopOnPonderhit = true;
                else
                    threads.stop = true;
            }
            else
                threads.increaseDepth = mainThread->ponder || elapsedTime <= totalTime * 0.5138;
        }

        mainThread->iterValue[iterIdx] = bestValue;
        iterIdx                        = (iterIdx + 1) & 3;
    }

    if (!mainThread)
        return;

    mainThread->previousTimeReduction = timeReduction;

    // If the skill level is enabled, swap the best PV line with the sub-optimal one
    if (skill.enabled())
        std::swap(rootMoves[0],
                  *std::find(rootMoves.begin(), rootMoves.end(),
                             skill.best ? skill.best : skill.pick_best(rootMoves, multiPV)));
}


void Search::Worker::do_move(Position& pos, const Move move, StateInfo& st, Stack* const ss) {
    do_move(pos, move, st, pos.gives_check(move), ss);
}

void Search::Worker::do_move(
  Position& pos, const Move move, StateInfo& st, const bool givesCheck, Stack* const ss) {
    bool       capture = pos.capture_stage(move);
    DirtyPiece dp      = pos.do_move(move, st, givesCheck, &tt);
    nodes.fetch_add(1, std::memory_order_relaxed);
    accumulatorStack.push(dp);
    if (ss != nullptr)
    {
        ss->currentMove         = move;
        ss->continuationHistory = &continuationHistory[ss->inCheck][capture][dp.pc][move.to_sq()];
        ss->continuationCorrectionHistory = &continuationCorrectionHistory[dp.pc][move.to_sq()];
    }
}

void Search::Worker::do_null_move(Position& pos, StateInfo& st) { pos.do_null_move(st, tt); }

void Search::Worker::undo_move(Position& pos, const Move move) {
    pos.undo_move(move);
    accumulatorStack.pop();
}

void Search::Worker::undo_null_move(Position& pos) { pos.undo_null_move(); }


// Reset histories, usually before a new game
void Search::Worker::clear() {
    mainHistory.fill(64);
    captureHistory.fill(-753);
    pawnHistory.fill(-1275);
    pawnCorrectionHistory.fill(5);
    minorPieceCorrectionHistory.fill(0);
    nonPawnCorrectionHistory.fill(0);

    ttMoveHistory = 0;

    for (auto& to : continuationCorrectionHistory)
        for (auto& h : to)
            h.fill(8);

    for (bool inCheck : {false, true})
        for (StatsType c : {NoCaptures, Captures})
            for (auto& to : continuationHistory[inCheck][c])
                for (auto& h : to)
                    h.fill(-494);

    for (size_t i = 1; i < reductions.size(); ++i)
        reductions[i] = int(2782 / 128.0 * std::log(i));

    refreshTable.clear(networks[numaAccessToken]);
}


// Main search function for both PV and non-PV nodes
template<NodeType nodeType>
Value Search::Worker::search(
  Position& pos, Stack* ss, Value alpha, Value beta, Depth depth, bool cutNode) {

    constexpr bool PvNode   = nodeType != NonPV;
    constexpr bool rootNode = nodeType == Root;
    const bool     allNode  = !(PvNode || cutNode);

    // Dive into quiescence search when the depth reaches zero
    if (depth <= 0)
    {
        constexpr auto nt = PvNode ? PV : NonPV;
        return qsearch<nt>(pos, ss, alpha, beta);
    }

    // Limit the depth if extensions made it too large
    depth = std::min(depth, MAX_PLY - 1);

    // Check if we have an upcoming move that draws by repetition
    if (!rootNode && alpha < VALUE_DRAW && pos.upcoming_repetition(ss->ply))
    {
        alpha = value_draw(nodes);
        if (alpha >= beta)
            return alpha;
    }

    assert(-VALUE_INFINITE <= alpha && alpha < beta && beta <= VALUE_INFINITE);
    assert(PvNode || (alpha == beta - 1));
    assert(0 < depth && depth < MAX_PLY);
    assert(!(PvNode && cutNode));

    Move      pv[MAX_PLY + 1];
    StateInfo st;

    Key   posKey;
    Move  move, excludedMove, bestMove;
    Depth extension, newDepth;
    Value bestValue, value, eval, maxValue, probCutBeta;
    bool  givesCheck, improving, priorCapture, opponentWorsening;
    bool  capture, ttCapture;
    int   priorReduction;
    Piece movedPiece;

    SearchedList capturesSearched;
    SearchedList quietsSearched;

    // Step 1. Initialize node
    ss->inCheck   = pos.checkers();
    priorCapture  = pos.captured_piece();
    Color us      = pos.side_to_move();
    ss->moveCount = 0;
    bestValue     = -VALUE_INFINITE;
    maxValue      = VALUE_INFINITE;

    // Check for the available remaining time
    if (is_mainthread())
        main_manager()->check_time(*this);

    // Used to send selDepth info to GUI (selDepth counts from 1, ply from 0)
    if (PvNode && selDepth < ss->ply + 1)
        selDepth = ss->ply + 1;

    if (!rootNode)
    {
        // Step 2. Check for aborted search and immediate draw
        if (threads.stop.load(std::memory_order_relaxed) || pos.is_draw(ss->ply)
            || ss->ply >= MAX_PLY)
            return (ss->ply >= MAX_PLY && !ss->inCheck) ? evaluate(pos) : value_draw(nodes);

        // Step 3. Mate distance pruning. Even if we mate at the next move our score
        // would be at best mate_in(ss->ply + 1), but if alpha is already bigger because
        // a shorter mate was found upward in the tree then there is no need to search
        // because we will never beat the current alpha. Same logic but with reversed
        // signs apply also in the opposite condition of being mated instead of giving
        // mate. In this case, return a fail-high score.
        alpha = std::max(mated_in(ss->ply), alpha);
        beta  = std::min(mate_in(ss->ply + 1), beta);
        if (alpha >= beta)
            return alpha;
    }

    assert(0 <= ss->ply && ss->ply < MAX_PLY);

    Square prevSq  = ((ss - 1)->currentMove).is_ok() ? ((ss - 1)->currentMove).to_sq() : SQ_NONE;
    bestMove       = Move::none();
    priorReduction = (ss - 1)->reduction;
    (ss - 1)->reduction = 0;
    ss->statScore       = 0;
    (ss + 2)->cutoffCnt = 0;

    // Step 4. Transposition table lookup
    excludedMove                   = ss->excludedMove;
    posKey                         = pos.key();
    auto [ttHit, ttData, ttWriter] = tt.probe(posKey);
    // Need further processing of the saved data
    ss->ttHit    = ttHit;
    ttData.move  = rootNode ? rootMoves[pvIdx].pv[0] : ttHit ? ttData.move : Move::none();
    ttData.value = ttHit ? value_from_tt(ttData.value, ss->ply, pos.rule50_count()) : VALUE_NONE;
    ss->ttPv     = excludedMove ? ss->ttPv : PvNode || (ttHit && ttData.is_pv);
    ttCapture    = ttData.move && pos.capture_stage(ttData.move);

    // At this point, if excluded, skip straight to step 6, static eval. However,
    // to save indentation, we list the condition in all code between here and there.

    // At non-PV nodes we check for an early TT cutoff
    if (!PvNode && !excludedMove && ttData.depth > depth - (ttData.value <= beta)
        && is_valid(ttData.value)  // Can happen when !ttHit or when access race in probe()
        && (ttData.bound & (ttData.value >= beta ? BOUND_LOWER : BOUND_UPPER))
        && (cutNode == (ttData.value >= beta) || depth > 5))
    {
        // If ttMove is quiet, update move sorting heuristics on TT hit
        if (ttData.move && ttData.value >= beta)
        {
            // Bonus for a quiet ttMove that fails high
            if (!ttCapture)
                update_quiet_histories(pos, ss, *this, ttData.move,
                                       std::min(127 * depth - 74, 1063));

            // Extra penalty for early quiet moves of the previous ply
            if (prevSq != SQ_NONE && (ss - 1)->moveCount <= 3 && !priorCapture)
                update_continuation_histories(ss - 1, pos.piece_on(prevSq), prevSq, -2128);
        }

        // Partial workaround for the graph history interaction problem
        // For high rule50 counts don't produce transposition table cutoffs.
        if (pos.rule50_count() < 91)
        {
            if (depth >= 8 && ttData.move && pos.pseudo_legal(ttData.move) && pos.legal(ttData.move)
                && !is_decisive(ttData.value))
            {
                pos.do_move(ttData.move, st);
                Key nextPosKey                             = pos.key();
                auto [ttHitNext, ttDataNext, ttWriterNext] = tt.probe(nextPosKey);
                pos.undo_move(ttData.move);

                // Check that the ttValue after the tt move would also trigger a cutoff
                if (!is_valid(ttDataNext.value))
                    return ttData.value;
                if ((ttData.value >= beta) == (-ttDataNext.value >= beta))
                    return ttData.value;
            }
            else
                return ttData.value;
        }
    }

    // Step 5. Tablebases probe
    if (!rootNode && !excludedMove && tbConfig.cardinality)
    {
        int piecesCount = pos.count<ALL_PIECES>();

        if (piecesCount <= tbConfig.cardinality
            && (piecesCount < tbConfig.cardinality || depth >= tbConfig.probeDepth)
            && pos.rule50_count() == 0 && !pos.can_castle(ANY_CASTLING))
        {
            TB::ProbeState err;
            TB::WDLScore   wdl = Tablebases::probe_wdl(pos, &err);

            // Force check of time on the next occasion
            if (is_mainthread())
                main_manager()->callsCnt = 0;

            if (err != TB::ProbeState::FAIL)
            {
                tbHits.fetch_add(1, std::memory_order_relaxed);

                int drawScore = tbConfig.useRule50 ? 1 : 0;

                Value tbValue = VALUE_TB - ss->ply;

                // Use the range VALUE_TB to VALUE_TB_WIN_IN_MAX_PLY to score
                value = wdl < -drawScore ? -tbValue
                      : wdl > drawScore  ? tbValue
                                         : VALUE_DRAW + 2 * wdl * drawScore;

                Bound b = wdl < -drawScore ? BOUND_UPPER
                        : wdl > drawScore  ? BOUND_LOWER
                                           : BOUND_EXACT;

                if (b == BOUND_EXACT || (b == BOUND_LOWER ? value >= beta : value <= alpha))
                {
                    ttWriter.write(posKey, value_to_tt(value, ss->ply), ss->ttPv, b,
                                   std::min(MAX_PLY - 1, depth + 6), Move::none(), VALUE_NONE,
                                   tt.generation());

                    return value;
                }

                if (PvNode)
                {
                    if (b == BOUND_LOWER)
                        bestValue = value, alpha = std::max(alpha, bestValue);
                    else
                        maxValue = value;
                }
            }
        }
    }

    // Step 6. Static evaluation of the position
    Value      unadjustedStaticEval = VALUE_NONE;
    const auto correctionValue      = correction_value(*this, pos, ss);
    if (ss->inCheck)
    {
        // Skip early pruning when in check
        ss->staticEval = eval = (ss - 2)->staticEval;
        improving             = false;
        goto moves_loop;
    }
    else if (excludedMove)
        unadjustedStaticEval = eval = ss->staticEval;
    else if (ss->ttHit)
    {
        // Never assume anything about values stored in TT
        unadjustedStaticEval = ttData.eval;
        if (!is_valid(unadjustedStaticEval))
            unadjustedStaticEval = evaluate(pos);

        ss->staticEval = eval = to_corrected_static_eval(unadjustedStaticEval, correctionValue);

        // ttValue can be used as a better position evaluation
        if (is_valid(ttData.value)
            && (ttData.bound & (ttData.value > eval ? BOUND_LOWER : BOUND_UPPER)))
            eval = ttData.value;
    }
    else
    {
        unadjustedStaticEval = evaluate(pos);
        ss->staticEval = eval = to_corrected_static_eval(unadjustedStaticEval, correctionValue);

        // Static evaluation is saved as it was before adjustment by correction history
        ttWriter.write(posKey, VALUE_NONE, ss->ttPv, BOUND_NONE, DEPTH_UNSEARCHED, Move::none(),
                       unadjustedStaticEval, tt.generation());
    }

    // Use static evaluation difference to improve quiet move ordering
    if (((ss - 1)->currentMove).is_ok() && !(ss - 1)->inCheck && !priorCapture)
    {
        int bonus = std::clamp(-10 * int((ss - 1)->staticEval + ss->staticEval), -1979, 1561) + 630;
        mainHistory[~us][((ss - 1)->currentMove).from_to()] << bonus * 935 / 1024;
        if (!ttHit && type_of(pos.piece_on(prevSq)) != PAWN
            && ((ss - 1)->currentMove).type_of() != PROMOTION)
            pawnHistory[pawn_history_index(pos)][pos.piece_on(prevSq)][prevSq]
              << bonus * 1428 / 1024;
    }

    // Set up the improving flag, which is true if current static evaluation is
    // bigger than the previous static evaluation at our turn (if we were in
    // check at our previous move we go back until we weren't in check) and is
    // false otherwise. The improving flag is used in various pruning heuristics.
    improving         = ss->staticEval > (ss - 2)->staticEval;
    opponentWorsening = ss->staticEval > -(ss - 1)->staticEval;

    if (priorReduction >= (depth < 10 ? 1 : 3) && !opponentWorsening)
        depth++;
    if (priorReduction >= 2 && depth >= 2 && ss->staticEval + (ss - 1)->staticEval > 177)
        depth--;

    // Step 7. Razoring
    // If eval is really low, skip search entirely and return the qsearch value.
    // For PvNodes, we must have a guard against mates being returned.
    if (!PvNode && eval < alpha - 495 - 290 * depth * depth)
        return qsearch<NonPV>(pos, ss, alpha, beta);

    // Step 8. Futility pruning: child node
    // The depth condition is important for mate finding.
    {
        auto futility_margin = [&](Depth d) {
            Value futilityMult = 90 - 20 * (cutNode && !ss->ttHit);

            return futilityMult * d                      //
                 - improving * futilityMult * 2          //
                 - opponentWorsening * futilityMult / 3  //
                 + (ss - 1)->statScore / 356             //
                 + std::abs(correctionValue) / 171290;
        };

        if (!ss->ttPv && depth < 14 && eval - futility_margin(depth) >= beta && eval >= beta
            && (!ttData.move || ttCapture) && !is_loss(beta) && !is_win(eval))
            return beta + (eval - beta) / 3;
    }

    // Step 9. Null move search with verification search
    if (cutNode && ss->staticEval >= beta - 19 * depth + 403 && !excludedMove
        && pos.non_pawn_material(us) && ss->ply >= nmpMinPly && !is_loss(beta))
    {
        assert((ss - 1)->currentMove != Move::null());

        // Null move dynamic reduction based on depth
        Depth R = 7 + depth / 3;

        ss->currentMove                   = Move::null();
        ss->continuationHistory           = &continuationHistory[0][0][NO_PIECE][0];
        ss->continuationCorrectionHistory = &continuationCorrectionHistory[NO_PIECE][0];

        do_null_move(pos, st);

        Value nullValue = -search<NonPV>(pos, ss + 1, -beta, -beta + 1, depth - R, false);

        undo_null_move(pos);

        // Do not return unproven mate or TB scores
        if (nullValue >= beta && !is_win(nullValue))
        {
            if (nmpMinPly || depth < 16)
                return nullValue;

            assert(!nmpMinPly);  // Recursive verification is not allowed

            // Do verification search at high depths, with null move pruning disabled
            // until ply exceeds nmpMinPly.
            nmpMinPly = ss->ply + 3 * (depth - R) / 4;

            Value v = search<NonPV>(pos, ss, beta - 1, beta, depth - R, false);

            nmpMinPly = 0;

            if (v >= beta)
                return nullValue;
        }
    }

    improving |= ss->staticEval >= beta;

    // Step 10. Internal iterative reductions
    // At sufficient depth, reduce depth for PV/Cut nodes without a TTMove.
    // (*Scaler) Especially if they make IIR less aggressive.
    if (!allNode && depth >= 6 && !ttData.move && priorReduction <= 3)
        depth--;

    // Step 11. ProbCut
    // If we have a good enough capture (or queen promotion) and a reduced search
    // returns a value much above beta, we can (almost) safely prune the previous move.
    probCutBeta = beta + 215 - 60 * improving;
    if (depth >= 3
        && !is_decisive(beta)
        // If value from transposition table is lower than probCutBeta, don't attempt
        // probCut there
        && !(is_valid(ttData.value) && ttData.value < probCutBeta))
    {
        assert(probCutBeta < VALUE_INFINITE && probCutBeta > beta);

        MovePicker mp(pos, ttData.move, probCutBeta - ss->staticEval, &captureHistory);
        Depth      dynamicReduction = (ss->staticEval - beta) / 300;
        Depth      probCutDepth     = std::max(depth - 5 - dynamicReduction, 0);

        while ((move = mp.next_move()) != Move::none())
        {
            assert(move.is_ok());

            if (move == excludedMove || !pos.legal(move))
                continue;

            assert(pos.capture_stage(move));

            movedPiece = pos.moved_piece(move);

            do_move(pos, move, st, ss);

            // Perform a preliminary qsearch to verify that the move holds
            value = -qsearch<NonPV>(pos, ss + 1, -probCutBeta, -probCutBeta + 1);

            // If the qsearch held, perform the regular search
            if (value >= probCutBeta && probCutDepth > 0)
                value = -search<NonPV>(pos, ss + 1, -probCutBeta, -probCutBeta + 1, probCutDepth,
                                       !cutNode);

            undo_move(pos, move);

            if (value >= probCutBeta)
            {
                // Save ProbCut data into transposition table
                ttWriter.write(posKey, value_to_tt(value, ss->ply), ss->ttPv, BOUND_LOWER,
                               probCutDepth + 1, move, unadjustedStaticEval, tt.generation());

                if (!is_decisive(value))
                    return value - (probCutBeta - beta);
            }
        }
    }

moves_loop:  // When in check, search starts here

    // Step 12. A small Probcut idea
    probCutBeta = beta + 417;
    if ((ttData.bound & BOUND_LOWER) && ttData.depth >= depth - 4 && ttData.value >= probCutBeta
        && !is_decisive(beta) && is_valid(ttData.value) && !is_decisive(ttData.value))
        return probCutBeta;

    const PieceToHistory* contHist[] = {
      (ss - 1)->continuationHistory, (ss - 2)->continuationHistory, (ss - 3)->continuationHistory,
      (ss - 4)->continuationHistory, (ss - 5)->continuationHistory, (ss - 6)->continuationHistory};


    MovePicker mp(pos, ttData.move, depth, &mainHistory, &lowPlyHistory, &captureHistory, contHist,
                  &pawnHistory, ss->ply);

    value = bestValue;

    int moveCount = 0;

    // Step 13. Loop through all pseudo-legal moves until no moves remain
    // or a beta cutoff occurs.
    while ((move = mp.next_move()) != Move::none())
    {
        assert(move.is_ok());

        if (move == excludedMove)
            continue;

        // Check for legality
        if (!pos.legal(move))
            continue;

        // At root obey the "searchmoves" option and skip moves not listed in Root
        // Move List. In MultiPV mode we also skip PV moves that have been already
        // searched and those of lower "TB rank" if we are in a TB root position.
        if (rootNode && !std::count(rootMoves.begin() + pvIdx, rootMoves.begin() + pvLast, move))
            continue;

        ss->moveCount = ++moveCount;

        if (rootNode && is_mainthread() && nodes > 10000000)
        {
            main_manager()->updates.onIter(
              {depth, UCIEngine::move(move, pos.is_chess960()), moveCount + pvIdx});
        }
        if (PvNode)
            (ss + 1)->pv = nullptr;

        extension  = 0;
        capture    = pos.capture_stage(move);
        movedPiece = pos.moved_piece(move);
        givesCheck = pos.gives_check(move);

        (ss + 1)->quietMoveStreak = (!capture && !givesCheck) ? (ss->quietMoveStreak + 1) : 0;

        // Calculate new depth for this move
        newDepth = depth - 1;

        int delta = beta - alpha;

        Depth r = reduction(improving, depth, moveCount, delta);

        // Increase reduction for ttPv nodes (*Scaler)
        // Smaller or even negative value is better for short time controls
        // Bigger value is better for long time controls
        if (ss->ttPv)
            r += 931;

        // Step 14. Pruning at shallow depth.
        // Depth conditions are important for mate finding.
        if (!rootNode && pos.non_pawn_material(us) && !is_loss(bestValue))
        {
            // Skip quiet moves if movecount exceeds our FutilityMoveCount threshold
            if (moveCount >= (3 + depth * depth) / (2 - improving))
                mp.skip_quiet_moves();

            // Reduced depth of the next LMR search
            int lmrDepth = newDepth - r / 1024;

            if (capture || givesCheck)
            {
                Piece capturedPiece = pos.piece_on(move.to_sq());
                int   captHist = captureHistory[movedPiece][move.to_sq()][type_of(capturedPiece)];

                // Futility pruning for captures
                if (!givesCheck && lmrDepth < 7 && !ss->inCheck)
                {

                    Value futilityValue = ss->staticEval + 232 + 224 * lmrDepth
                                        + PieceValue[capturedPiece] + 131 * captHist / 1024;

                    if (futilityValue <= alpha)
                        continue;
                }

                // SEE based pruning for captures and checks
                int margin = std::clamp(158 * depth + captHist / 31, 0, 283 * depth);
                if (!pos.see_ge(move, -margin))
                {
                    bool mayStalemateTrap =
                      depth > 2 && alpha < 0 && pos.non_pawn_material(us) == PieceValue[movedPiece]
                      && PieceValue[movedPiece] >= RookValue
                      // it can't be stalemate if we moved a piece adjacent to the king
                      && !(attacks_bb<KING>(pos.square<KING>(us)) & move.from_sq())
                      && !mp.can_move_king_or_pawn();

                    // avoid pruning sacrifices of our last piece for stalemate
                    if (!mayStalemateTrap)
                        continue;
                }
            }
            else
            {
                int history = (*contHist[0])[movedPiece][move.to_sq()]
                            + (*contHist[1])[movedPiece][move.to_sq()]
                            + pawnHistory[pawn_history_index(pos)][movedPiece][move.to_sq()];

                // Continuation history based pruning
                if (history < -4361 * depth)
                    continue;

                history += 71 * mainHistory[us][move.from_to()] / 32;

                lmrDepth += history / 3233;

                Value baseFutility = (bestMove ? 46 : 230);
                Value futilityValue =
                  ss->staticEval + baseFutility + 131 * lmrDepth + 91 * (ss->staticEval > alpha);

                // Futility pruning: parent node
                // (*Scaler): Generally, more frequent futility pruning
                // scales well with respect to time and threads
                if (!ss->inCheck && lmrDepth < 11 && futilityValue <= alpha)
                {
                    if (bestValue <= futilityValue && !is_decisive(bestValue)
                        && !is_win(futilityValue))
                        bestValue = futilityValue;
                    continue;
                }

                lmrDepth = std::max(lmrDepth, 0);

                // Prune moves with negative SEE
                if (!pos.see_ge(move, -26 * lmrDepth * lmrDepth))
                    continue;
            }
        }

        // Step 15. Extensions
        // Singular extension search. If all moves but one
        // fail low on a search of (alpha-s, beta-s), and just one fails high on
        // (alpha, beta), then that move is singular and should be extended. To
        // verify this we do a reduced search on the position excluding the ttMove
        // and if the result is lower than ttValue minus a margin, then we will
        // extend the ttMove. Recursive singular search is avoided.

        // (*Scaler) Generally, higher singularBeta (i.e closer to ttValue)
        // and lower extension margins scale well.

        if (!rootNode && move == ttData.move && !excludedMove && depth >= 6 + ss->ttPv
            && is_valid(ttData.value) && !is_decisive(ttData.value) && (ttData.bound & BOUND_LOWER)
            && ttData.depth >= depth - 3)
        {
            Value singularBeta  = ttData.value - (56 + 79 * (ss->ttPv && !PvNode)) * depth / 58;
            Depth singularDepth = newDepth / 2;

            ss->excludedMove = move;
            value = search<NonPV>(pos, ss, singularBeta - 1, singularBeta, singularDepth, cutNode);
            ss->excludedMove = Move::none();

            if (value < singularBeta)
            {
                int corrValAdj   = std::abs(correctionValue) / 249096;
                int doubleMargin = 4 + 205 * PvNode - 223 * !ttCapture - corrValAdj
                                 - 959 * ttMoveHistory / 131072 - (ss->ply > rootDepth) * 45;
                int tripleMargin = 80 + 276 * PvNode - 249 * !ttCapture + 86 * ss->ttPv - corrValAdj
                                 - (ss->ply * 2 > rootDepth * 3) * 53;

                extension =
                  1 + (value < singularBeta - doubleMargin) + (value < singularBeta - tripleMargin);

                depth++;
            }

            // Multi-cut pruning
            // Our ttMove is assumed to fail high based on the bound of the TT entry,
            // and if after excluding the ttMove with a reduced search we fail high
            // over the original beta, we assume this expected cut-node is not
            // singular (multiple moves fail high), and we can prune the whole
            // subtree by returning a softbound.
            else if (value >= beta && !is_decisive(value))
                return value;

            // Negative extensions
            // If other moves failed high over (ttValue - margin) without the
            // ttMove on a reduced search, but we cannot do multi-cut because
            // (ttValue - margin) is lower than the original beta, we do not know
            // if the ttMove is singular or can do a multi-cut, so we reduce the
            // ttMove in favor of other moves based on some conditions:

            // If the ttMove is assumed to fail high over current beta
            else if (ttData.value >= beta)
                extension = -3;

            // If we are on a cutNode but the ttMove is not assumed to fail high
            // over current beta
            else if (cutNode)
                extension = -2;
        }

        // Step 16. Make the move
        do_move(pos, move, st, givesCheck, ss);

        // Add extension to new depth
        newDepth += extension;
        uint64_t nodeCount = rootNode ? uint64_t(nodes) : 0;

        // Decrease reduction for PvNodes (*Scaler)
        if (ss->ttPv)
            r -= 2510 + PvNode * 963 + (ttData.value > alpha) * 916
               + (ttData.depth >= depth) * (943 + cutNode * 1180);

        // These reduction adjustments have no proven non-linear scaling

        r += 679 - 6 * msb(depth);  // Base reduction offset to compensate for other tweaks
        r -= moveCount * (67 - 2 * msb(depth));
        r -= std::abs(correctionValue) / 27160;

        // Increase reduction for cut nodes
        if (cutNode)
            r += 2998 + 2 * msb(depth) + (948 + 14 * msb(depth)) * !ttData.move;

        // Increase reduction if ttMove is a capture
        if (ttCapture)
            r += 1402 - 39 * msb(depth);

        // Increase reduction if next ply has a lot of fail high
        if ((ss + 1)->cutoffCnt > 2)
            r += 925 + 33 * msb(depth) + allNode * (701 + 224 * msb(depth));

        r += (ss + 1)->quietMoveStreak * 51;

        // For first picked move (ttMove) reduce reduction
        if (move == ttData.move)
            r -= 2121 + 28 * msb(depth);

        if (capture)
            ss->statScore = 782 * int(PieceValue[pos.captured_piece()]) / 128
                          + captureHistory[movedPiece][move.to_sq()][type_of(pos.captured_piece())];
        else
            ss->statScore = 2 * mainHistory[us][move.from_to()]
                          + (*contHist[0])[movedPiece][move.to_sq()]
                          + (*contHist[1])[movedPiece][move.to_sq()];

        // Decrease/increase reduction for moves with a good/bad history
        r -= ss->statScore * (729 - 12 * msb(depth)) / 8192;

        // Step 17. Late moves reduction / extension (LMR)
        if (depth >= 2 && moveCount > 1)
        {
            // In general we want to cap the LMR depth search at newDepth, but when
            // reduction is negative, we allow this move a limited search extension
            // beyond the first move depth.
            // To prevent problems when the max value is less than the min value,
            // std::clamp has been replaced by a more robust implementation.
            Depth d = std::max(1, std::min(newDepth - r / 1024, newDepth + 1 + PvNode)) + PvNode;

            ss->reduction = newDepth - d;
            value         = -search<NonPV>(pos, ss + 1, -(alpha + 1), -alpha, d, true);
            ss->reduction = 0;

            // Do a full-depth search when reduced LMR search fails high
            // (*Scaler) Usually doing more shallower searches
            // doesn't scale well to longer TCs
            if (value > alpha)
            {
                // Adjust full-depth search based on LMR results - if the result was
                // good enough search deeper, if it was bad enough search shallower.
                const bool doDeeperSearch = d < newDepth && value > (bestValue + 43 + 2 * newDepth);
                const bool doShallowerSearch = value < bestValue + 9;

                newDepth += doDeeperSearch - doShallowerSearch;

                if (newDepth > d)
                    value = -search<NonPV>(pos, ss + 1, -(alpha + 1), -alpha, newDepth, !cutNode);

                // Post LMR continuation history updates
                update_continuation_histories(ss, movedPiece, move.to_sq(), 1412);
            }
        }

        // Step 18. Full-depth search when LMR is skipped
        else if (!PvNode || moveCount > 1)
        {
            // Increase reduction if ttMove is not present
            if (!ttData.move)
                r += 1199 + 35 * msb(depth);

            if (depth <= 4)
                r += 1150;

            // Note that if expected reduction is high, we reduce search depth here
            value = -search<NonPV>(pos, ss + 1, -(alpha + 1), -alpha,
                                   newDepth - (r > 3200) - (r > 4600 && newDepth > 2), !cutNode);
        }

        // For PV nodes only, do a full PV search on the first move or after a fail high,
        // otherwise let the parent node fail low with value <= alpha and try another move.
        if (PvNode && (moveCount == 1 || value > alpha))
        {
            (ss + 1)->pv    = pv;
            (ss + 1)->pv[0] = Move::none();

            // Extend move from transposition table if we are about to dive into qsearch.
            if (move == ttData.move && rootDepth > 8)
                newDepth = std::max(newDepth, 1);

            value = -search<PV>(pos, ss + 1, -beta, -alpha, newDepth, false);
        }

        // Step 19. Undo move
        undo_move(pos, move);

        assert(value > -VALUE_INFINITE && value < VALUE_INFINITE);

        // Step 20. Check for a new best move
        // Finished searching the move. If a stop occurred, the return value of
        // the search cannot be trusted, and we return immediately without updating
        // best move, principal variation nor transposition table.
        if (threads.stop.load(std::memory_order_relaxed))
            return VALUE_ZERO;

        if (rootNode)
        {
            RootMove& rm = *std::find(rootMoves.begin(), rootMoves.end(), move);

            rm.effort += nodes - nodeCount;

            rm.averageScore =
              rm.averageScore != -VALUE_INFINITE ? (value + rm.averageScore) / 2 : value;

            rm.meanSquaredScore = rm.meanSquaredScore != -VALUE_INFINITE * VALUE_INFINITE
                                  ? (value * std::abs(value) + rm.meanSquaredScore) / 2
                                  : value * std::abs(value);

            // PV move or new best move?
            if (moveCount == 1 || value > alpha)
            {
                rm.score = rm.uciScore = value;
                rm.selDepth            = selDepth;
                rm.scoreLowerbound = rm.scoreUpperbound = false;

                if (value >= beta)
                {
                    rm.scoreLowerbound = true;
                    rm.uciScore        = beta;
                }
                else if (value <= alpha)
                {
                    rm.scoreUpperbound = true;
                    rm.uciScore        = alpha;
                }

                rm.pv.resize(1);

                assert((ss + 1)->pv);

                for (Move* m = (ss + 1)->pv; *m != Move::none(); ++m)
                    rm.pv.push_back(*m);

                // We record how often the best move has been changed in each iteration.
                // This information is used for time management. In MultiPV mode,
                // we must take care to only do this for the first PV line.
                if (moveCount > 1 && !pvIdx)
                    ++bestMoveChanges;
            }
            else
                // All other moves but the PV, are set to the lowest value: this
                // is not a problem when sorting because the sort is stable and the
                // move position in the list is preserved - just the PV is pushed up.
                rm.score = -VALUE_INFINITE;
        }

        // In case we have an alternative move equal in eval to the current bestmove,
        // promote it to bestmove by pretending it just exceeds alpha (but not beta).
        int inc = (value == bestValue && ss->ply + 2 >= rootDepth && (int(nodes) & 14) == 0
                   && !is_win(std::abs(value) + 1));

        if (value + inc > bestValue)
        {
            bestValue = value;

            if (value + inc > alpha)
            {
                bestMove = move;

                if (PvNode && !rootNode)  // Update pv even in fail-high case
                    update_pv(ss->pv, move, (ss + 1)->pv);

                if (value >= beta)
                {
                    // (* Scaler) Especially if they make cutoffCnt increment more often.
                    ss->cutoffCnt += (extension < 2) || PvNode;
                    assert(value >= beta);  // Fail high
                    break;
                }

                // Reduce other moves if we have found at least one score improvement
                if (depth > 2 && depth < 16 && !is_decisive(value))
                    depth -= 2;

                assert(depth > 0);
                alpha = value;  // Update alpha! Always alpha < beta
            }
        }

        // If the move is worse than some previously searched move,
        // remember it, to update its stats later.
        if (move != bestMove && moveCount <= SEARCHEDLIST_CAPACITY)
        {
            if (capture)
                capturesSearched.push_back(move);
            else
                quietsSearched.push_back(move);
        }
    }

    // Step 21. Check for mate and stalemate
    // All legal moves have been searched and if there are no legal moves, it
    // must be a mate or a stalemate. If we are in a singular extension search then
    // return a fail low score.

    assert(moveCount || !ss->inCheck || excludedMove || !MoveList<LEGAL>(pos).size());

    // Adjust best value for fail high cases
    if (bestValue >= beta && !is_decisive(bestValue) && !is_decisive(alpha))
        bestValue = (bestValue * depth + beta) / (depth + 1);

    if (!moveCount)
        bestValue = excludedMove ? alpha : ss->inCheck ? mated_in(ss->ply) : VALUE_DRAW;

    // If there is a move that produces search value greater than alpha,
    // we update the stats of searched moves.
    else if (bestMove)
    {
        update_all_stats(pos, ss, *this, bestMove, prevSq, quietsSearched, capturesSearched, depth,
                         ttData.move);
        if (!PvNode)
            ttMoveHistory << (bestMove == ttData.move ? 737 : -886);
    }

    // Bonus for prior quiet countermove that caused the fail low
    else if (!priorCapture && prevSq != SQ_NONE)
    {
        int bonusScale = -270;
        bonusScale += std::min(-(ss - 1)->statScore / 104, 342);
        bonusScale += std::min(61 * depth, 536);
        bonusScale += 197 * ((ss - 1)->moveCount > 8);
        bonusScale += 153 * (!ss->inCheck && bestValue <= ss->staticEval - 99);
        bonusScale += 131 * (!(ss - 1)->inCheck && bestValue <= -(ss - 1)->staticEval - 76);

        bonusScale = std::max(bonusScale, 0);

        const int scaledBonus = std::min(139 * depth - 95, 1439) * bonusScale;

        update_continuation_histories(ss - 1, pos.piece_on(prevSq), prevSq,
                                      scaledBonus * 395 / 32768);

        mainHistory[~us][((ss - 1)->currentMove).from_to()] << scaledBonus * 229 / 32768;

        if (type_of(pos.piece_on(prevSq)) != PAWN && ((ss - 1)->currentMove).type_of() != PROMOTION)
            pawnHistory[pawn_history_index(pos)][pos.piece_on(prevSq)][prevSq]
              << scaledBonus * 1053 / 32768;
    }

    // Bonus for prior capture countermove that caused the fail low
    else if (priorCapture && prevSq != SQ_NONE)
    {
        Piece capturedPiece = pos.captured_piece();
        assert(capturedPiece != NO_PIECE);
        captureHistory[pos.piece_on(prevSq)][prevSq][type_of(capturedPiece)] << 1042;
    }

    if (PvNode)
        bestValue = std::min(bestValue, maxValue);

    // If no good move is found and the previous position was ttPv, then the previous
    // opponent move is probably good and the new position is added to the search tree.
    if (bestValue <= alpha)
        ss->ttPv = ss->ttPv || (ss - 1)->ttPv;

    // Write gathered information in transposition table. Note that the
    // static evaluation is saved as it was before correction history.
    if (!excludedMove && !(rootNode && pvIdx))
        ttWriter.write(posKey, value_to_tt(bestValue, ss->ply), ss->ttPv,
                       bestValue >= beta    ? BOUND_LOWER
                       : PvNode && bestMove ? BOUND_EXACT
                                            : BOUND_UPPER,
                       moveCount != 0 ? depth : std::min(MAX_PLY - 1, depth + 6), bestMove,
                       unadjustedStaticEval, tt.generation());

    // Adjust correction history
    if (!ss->inCheck && !(bestMove && pos.capture(bestMove))
        && ((bestValue < ss->staticEval && bestValue < beta)  // negative correction & no fail high
            || (bestValue > ss->staticEval && bestMove)))     // positive correction & no fail low
    {
        auto bonus = std::clamp(int(bestValue - ss->staticEval) * depth / 8,
                                -CORRECTION_HISTORY_LIMIT / 4, CORRECTION_HISTORY_LIMIT / 4);
        update_correction_history(pos, ss, *this, bonus);
    }

    assert(bestValue > -VALUE_INFINITE && bestValue < VALUE_INFINITE);

    return bestValue;
}


// Quiescence search function, which is called by the main search function with
// depth zero, or recursively with further decreasing depth. With depth <= 0, we
// "should" be using static eval only, but tactical moves may confuse the static eval.
// To fight this horizon effect, we implement this qsearch of tactical moves.
// See https://www.chessprogramming.org/Horizon_Effect
// and https://www.chessprogramming.org/Quiescence_Search
template<NodeType nodeType>
Value Search::Worker::qsearch(Position& pos, Stack* ss, Value alpha, Value beta) {

    static_assert(nodeType != Root);
    constexpr bool PvNode = nodeType == PV;

    assert(alpha >= -VALUE_INFINITE && alpha < beta && beta <= VALUE_INFINITE);
    assert(PvNode || (alpha == beta - 1));

    // Check if we have an upcoming move that draws by repetition
    if (alpha < VALUE_DRAW && pos.upcoming_repetition(ss->ply))
    {
        alpha = value_draw(nodes);
        if (alpha >= beta)
            return alpha;
    }

    Move      pv[MAX_PLY + 1];
    StateInfo st;

    Key   posKey;
    Move  move, bestMove;
    Value bestValue, value, futilityBase;
    bool  pvHit, givesCheck, capture;
    int   moveCount;

    // Step 1. Initialize node
    if (PvNode)
    {
        (ss + 1)->pv = pv;
        ss->pv[0]    = Move::none();
    }

    bestMove    = Move::none();
    ss->inCheck = pos.checkers();
    moveCount   = 0;

    // Used to send selDepth info to GUI (selDepth counts from 1, ply from 0)
    if (PvNode && selDepth < ss->ply + 1)
        selDepth = ss->ply + 1;

    // Step 2. Check for an immediate draw or maximum ply reached
    if (pos.is_draw(ss->ply) || ss->ply >= MAX_PLY)
        return (ss->ply >= MAX_PLY && !ss->inCheck) ? evaluate(pos) : VALUE_DRAW;

    assert(0 <= ss->ply && ss->ply < MAX_PLY);

    // Step 3. Transposition table lookup
    posKey                         = pos.key();
    auto [ttHit, ttData, ttWriter] = tt.probe(posKey);
    // Need further processing of the saved data
    ss->ttHit    = ttHit;
    ttData.move  = ttHit ? ttData.move : Move::none();
    ttData.value = ttHit ? value_from_tt(ttData.value, ss->ply, pos.rule50_count()) : VALUE_NONE;
    pvHit        = ttHit && ttData.is_pv;

    // At non-PV nodes we check for an early TT cutoff
    if (!PvNode && ttData.depth >= DEPTH_QS
        && is_valid(ttData.value)  // Can happen when !ttHit or when access race in probe()
        && (ttData.bound & (ttData.value >= beta ? BOUND_LOWER : BOUND_UPPER)))
        return ttData.value;

    // Step 4. Static evaluation of the position
    Value unadjustedStaticEval = VALUE_NONE;
    if (ss->inCheck)
        bestValue = futilityBase = -VALUE_INFINITE;
    else
    {
        const auto correctionValue = correction_value(*this, pos, ss);

        if (ss->ttHit)
        {
            // Never assume anything about values stored in TT
            unadjustedStaticEval = ttData.eval;
            if (!is_valid(unadjustedStaticEval))
                unadjustedStaticEval = evaluate(pos);
            ss->staticEval = bestValue =
              to_corrected_static_eval(unadjustedStaticEval, correctionValue);

            // ttValue can be used as a better position evaluation
            if (is_valid(ttData.value) && !is_decisive(ttData.value)
                && (ttData.bound & (ttData.value > bestValue ? BOUND_LOWER : BOUND_UPPER)))
                bestValue = ttData.value;
        }
        else
        {
            unadjustedStaticEval = evaluate(pos);

            ss->staticEval = bestValue =
              to_corrected_static_eval(unadjustedStaticEval, correctionValue);
        }

        // Stand pat. Return immediately if static value is at least beta
        if (bestValue >= beta)
        {
            if (!is_decisive(bestValue))
                bestValue = (bestValue + beta) / 2;
            if (!ss->ttHit)
                ttWriter.write(posKey, value_to_tt(bestValue, ss->ply), false, BOUND_LOWER,
                               DEPTH_UNSEARCHED, Move::none(), unadjustedStaticEval,
                               tt.generation());
            return bestValue;
        }

        if (bestValue > alpha)
            alpha = bestValue;

        futilityBase = ss->staticEval + 352;
    }

    const PieceToHistory* contHist[] = {(ss - 1)->continuationHistory,
                                        (ss - 2)->continuationHistory};

    Square prevSq = ((ss - 1)->currentMove).is_ok() ? ((ss - 1)->currentMove).to_sq() : SQ_NONE;

    // Initialize a MovePicker object for the current position, and prepare to search
    // the moves. We presently use two stages of move generator in quiescence search:
    // captures, or evasions only when in check.
    MovePicker mp(pos, ttData.move, DEPTH_QS, &mainHistory, &lowPlyHistory, &captureHistory,
                  contHist, &pawnHistory, ss->ply);

    // Step 5. Loop through all pseudo-legal moves until no moves remain or a beta
    // cutoff occurs.
    while ((move = mp.next_move()) != Move::none())
    {
        assert(move.is_ok());

        if (!pos.legal(move))
            continue;

        givesCheck = pos.gives_check(move);
        capture    = pos.capture_stage(move);

        moveCount++;

        // Step 6. Pruning
        if (!is_loss(bestValue))
        {
            // Futility pruning and moveCount pruning
            if (!givesCheck && move.to_sq() != prevSq && !is_loss(futilityBase)
                && move.type_of() != PROMOTION)
            {
                if (moveCount > 2)
                    continue;

                Value futilityValue = futilityBase + PieceValue[pos.piece_on(move.to_sq())];

                // If static eval + value of piece we are going to capture is
                // much lower than alpha, we can prune this move.
                if (futilityValue <= alpha)
                {
                    bestValue = std::max(bestValue, futilityValue);
                    continue;
                }

                // If static exchange evaluation is low enough
                // we can prune this move.
                if (!pos.see_ge(move, alpha - futilityBase))
                {
                    bestValue = std::min(alpha, futilityBase);
                    continue;
                }
            }

            // Continuation history based pruning
            if (!capture
                && (*contHist[0])[pos.moved_piece(move)][move.to_sq()]
                       + pawnHistory[pawn_history_index(pos)][pos.moved_piece(move)][move.to_sq()]
                     <= 5868)
                continue;

            // Do not search moves with bad enough SEE values
            if (!pos.see_ge(move, -74))
                continue;
        }

        // Step 7. Make and search the move
        do_move(pos, move, st, givesCheck, ss);

        value = -qsearch<nodeType>(pos, ss + 1, -beta, -alpha);
        undo_move(pos, move);

        assert(value > -VALUE_INFINITE && value < VALUE_INFINITE);

        // Step 8. Check for a new best move
        if (value > bestValue)
        {
            bestValue = value;

            if (value > alpha)
            {
                bestMove = move;

                if (PvNode)  // Update pv even in fail-high case
                    update_pv(ss->pv, move, (ss + 1)->pv);

                if (value < beta)  // Update alpha here!
                    alpha = value;
                else
                    break;  // Fail high
            }
        }
    }

    // Step 9. Check for mate
    // All legal moves have been searched. A special case: if we are
    // in check and no legal moves were found, it is checkmate.
    if (ss->inCheck && bestValue == -VALUE_INFINITE)
    {
        assert(!MoveList<LEGAL>(pos).size());
        return mated_in(ss->ply);  // Plies to mate from the root
    }

    if (!is_decisive(bestValue) && bestValue > beta)
        bestValue = (bestValue + beta) / 2;


    Color us = pos.side_to_move();
    if (!ss->inCheck && !moveCount && !pos.non_pawn_material(us)
        && type_of(pos.captured_piece()) >= ROOK)
    {
        if (!((us == WHITE ? shift<NORTH>(pos.pieces(us, PAWN))
                           : shift<SOUTH>(pos.pieces(us, PAWN)))
              & ~pos.pieces()))  // no pawn pushes available
        {
            pos.state()->checkersBB = Rank1BB;  // search for legal king-moves only
            if (!MoveList<LEGAL>(pos).size())   // stalemate
                bestValue = VALUE_DRAW;
            pos.state()->checkersBB = 0;
        }
    }

    // Save gathered info in transposition table. The static evaluation
    // is saved as it was before adjustment by correction history.
    ttWriter.write(posKey, value_to_tt(bestValue, ss->ply), pvHit,
                   bestValue >= beta ? BOUND_LOWER : BOUND_UPPER, DEPTH_QS, bestMove,
                   unadjustedStaticEval, tt.generation());

    assert(bestValue > -VALUE_INFINITE && bestValue < VALUE_INFINITE);

    return bestValue;
}

Depth Search::Worker::reduction(bool i, Depth d, int mn, int delta) const {
    int reductionScale = reductions[d] * reductions[mn];
    return reductionScale - delta * 731 / rootDelta + !i * reductionScale * 216 / 512 + 1089;
}

// elapsed() returns the time elapsed since the search started. If the
// 'nodestime' option is enabled, it will return the count of nodes searched
// instead. This function is called to check whether the search should be
// stopped based on predefined thresholds like time limits or nodes searched.
//
// elapsed_time() returns the actual time elapsed since the start of the search.
// This function is intended for use only when printing PV outputs, and not used
// for making decisions within the search algorithm itself.
TimePoint Search::Worker::elapsed() const {
    return main_manager()->tm.elapsed([this]() { return threads.nodes_searched(); });
}

TimePoint Search::Worker::elapsed_time() const { return main_manager()->tm.elapsed_time(); }

Value Search::Worker::evaluate(const Position& pos) {
    return Eval::evaluate(networks[numaAccessToken], pos, accumulatorStack, refreshTable,
                          optimism[pos.side_to_move()]);
}

namespace {
// Adjusts a mate or TB score from "plies to mate from the root" to
// "plies to mate from the current position". Standard scores are unchanged.
// The function is called before storing a value in the transposition table.
Value value_to_tt(Value v, int ply) { return is_win(v) ? v + ply : is_loss(v) ? v - ply : v; }


// Inverse of value_to_tt(): it adjusts a mate or TB score from the transposition
// table (which refers to the plies to mate/be mated from current position) to
// "plies to mate/be mated (TB win/loss) from the root". However, to avoid
// potentially false mate or TB scores related to the 50 moves rule and the
// graph history interaction, we return the highest non-TB score instead.
Value value_from_tt(Value v, int ply, int r50c) {

    if (!is_valid(v))
        return VALUE_NONE;

    // handle TB win or better
    if (is_win(v))
    {
        // Downgrade a potentially false mate score
        if (v >= VALUE_MATE_IN_MAX_PLY && VALUE_MATE - v > 100 - r50c)
            return VALUE_TB_WIN_IN_MAX_PLY - 1;

        // Downgrade a potentially false TB score.
        if (VALUE_TB - v > 100 - r50c)
            return VALUE_TB_WIN_IN_MAX_PLY - 1;

        return v - ply;
    }

    // handle TB loss or worse
    if (is_loss(v))
    {
        // Downgrade a potentially false mate score.
        if (v <= VALUE_MATED_IN_MAX_PLY && VALUE_MATE + v > 100 - r50c)
            return VALUE_TB_LOSS_IN_MAX_PLY + 1;

        // Downgrade a potentially false TB score.
        if (VALUE_TB + v > 100 - r50c)
            return VALUE_TB_LOSS_IN_MAX_PLY + 1;

        return v + ply;
    }

    return v;
}


// Adds current move and appends child pv[]
void update_pv(Move* pv, Move move, const Move* childPv) {

    for (*pv++ = move; childPv && *childPv != Move::none();)
        *pv++ = *childPv++;
    *pv = Move::none();
}


// Updates stats at the end of search() when a bestMove is found
void update_all_stats(const Position& pos,
                      Stack*          ss,
                      Search::Worker& workerThread,
                      Move            bestMove,
                      Square          prevSq,
                      SearchedList&   quietsSearched,
                      SearchedList&   capturesSearched,
                      Depth           depth,
                      Move            ttMove) {

    CapturePieceToHistory& captureHistory = workerThread.captureHistory;
    Piece                  movedPiece     = pos.moved_piece(bestMove);
    PieceType              capturedPiece;

<<<<<<< HEAD
    int bonus        = std::min(170 * depth - 87, 1598) + 332 * (bestMove == ttMove);
    int quietMalus   = std::min(743 * depth - 180, 2287) - 33 * quietsSearched.size();
    int captureMalus = std::min(708 * depth - 148, 2287) - 29 * capturesSearched.size();
=======
    int quietBonus   = std::min(163 * depth - 99, 1610) + 340 * (bestMove == ttMove);
    int quietMalus   = std::min(702 * depth - 179, 2332) - 37 * quietsSearched.size();
    int captureBonus = std::min(117 * depth - 58, 1316) + 330 * (bestMove == ttMove);
    int captureMalus = std::min(690 * depth - 137, 2352) - 38 * capturesSearched.size();
>>>>>>> 0e25f60c

    if (!pos.capture_stage(bestMove))
    {
        update_quiet_histories(pos, ss, workerThread, bestMove, bonus * 978 / 1024);

        // Decrease stats for all non-best quiet moves
        for (Move move : quietsSearched)
            update_quiet_histories(pos, ss, workerThread, move, -quietMalus * 1115 / 1024);
    }
    else
    {
        // Increase stats for the best move in case it was a capture move
        capturedPiece = type_of(pos.piece_on(bestMove.to_sq()));
        captureHistory[movedPiece][bestMove.to_sq()][capturedPiece] << bonus;
    }

    // Extra penalty for a quiet early move that was not a TT move in
    // previous ply when it gets refuted.
    if (prevSq != SQ_NONE && ((ss - 1)->moveCount == 1 + (ss - 1)->ttHit) && !pos.captured_piece())
        update_continuation_histories(ss - 1, pos.piece_on(prevSq), prevSq,
                                      -captureMalus * 622 / 1024);

    // Decrease stats for all non-best capture moves
    for (Move move : capturesSearched)
    {
        movedPiece    = pos.moved_piece(move);
        capturedPiece = type_of(pos.piece_on(move.to_sq()));
        captureHistory[movedPiece][move.to_sq()][capturedPiece] << -captureMalus * 1431 / 1024;
    }
}


// Updates histories of the move pairs formed by moves
// at ply -1, -2, -3, -4, and -6 with current move.
void update_continuation_histories(Stack* ss, Piece pc, Square to, int bonus) {
    static constexpr std::array<ConthistBonus, 6> conthist_bonuses = {
      {{1, 1068}, {2, 668}, {3, 316}, {4, 551}, {5, 210}, {6, 384}}};

    for (const auto [i, weight] : conthist_bonuses)
    {
        // Only update the first 2 continuation histories if we are in check
        if (ss->inCheck && i > 2)
            break;
        if (((ss - i)->currentMove).is_ok())
            (*(ss - i)->continuationHistory)[pc][to] << (bonus * weight / 1024) + 80 * (i < 2);
    }
}

// Updates move sorting heuristics

void update_quiet_histories(
  const Position& pos, Stack* ss, Search::Worker& workerThread, Move move, int bonus) {

    Color us = pos.side_to_move();
    workerThread.mainHistory[us][move.from_to()] << bonus;  // Untuned to prevent duplicate effort

    if (ss->ply < LOW_PLY_HISTORY_SIZE)
        workerThread.lowPlyHistory[ss->ply][move.from_to()] << (bonus * 853 / 1024) + 40;

    update_continuation_histories(ss, pos.moved_piece(move), move.to_sq(),
                                  bonus * 910 / 1024);

    int pIndex = pawn_history_index(pos);
    workerThread.pawnHistory[pIndex][pos.moved_piece(move)][move.to_sq()]
      << (bonus * (bonus > 0 ? 701 : 364) / 1024) + 70;
}

}

// When playing with strength handicap, choose the best move among a set of
// RootMoves using a statistical rule dependent on 'level'. Idea by Heinz van Saanen.
Move Skill::pick_best(const RootMoves& rootMoves, size_t multiPV) {
    static PRNG rng(now());  // PRNG sequence should be non-deterministic

    // RootMoves are already sorted by score in descending order
    Value  topScore = rootMoves[0].score;
    int    delta    = std::min(topScore - rootMoves[multiPV - 1].score, int(PawnValue));
    int    maxScore = -VALUE_INFINITE;
    double weakness = 120 - 2 * level;

    // Choose best move. For each move score we add two terms, both dependent on
    // weakness. One is deterministic and bigger for weaker levels, and one is
    // random. Then we choose the move with the resulting highest score.
    for (size_t i = 0; i < multiPV; ++i)
    {
        // This is our magic formula
        int push = int(weakness * int(topScore - rootMoves[i].score)
                       + delta * (rng.rand<unsigned>() % int(weakness)))
                 / 128;

        if (rootMoves[i].score + push >= maxScore)
        {
            maxScore = rootMoves[i].score + push;
            best     = rootMoves[i].pv[0];
        }
    }

    return best;
}


// Used to print debug info and, more importantly, to detect
// when we are out of available time and thus stop the search.
void SearchManager::check_time(Search::Worker& worker) {
    if (--callsCnt > 0)
        return;

    // When using nodes, ensure checking rate is not lower than 0.1% of nodes
    callsCnt = worker.limits.nodes ? std::min(512, int(worker.limits.nodes / 1024)) : 512;

    static TimePoint lastInfoTime = now();

    TimePoint elapsed = tm.elapsed([&worker]() { return worker.threads.nodes_searched(); });
    TimePoint tick    = worker.limits.startTime + elapsed;

    if (tick - lastInfoTime >= 1000)
    {
        lastInfoTime = tick;
        dbg_print();
    }

    // We should not stop pondering until told so by the GUI
    if (ponder)
        return;

    if (
      // Later we rely on the fact that we can at least use the mainthread previous
      // root-search score and PV in a multithreaded environment to prove mated-in scores.
      worker.completedDepth >= 1
      && ((worker.limits.use_time_management() && (elapsed > tm.maximum() || stopOnPonderhit))
          || (worker.limits.movetime && elapsed >= worker.limits.movetime)
          || (worker.limits.nodes && worker.threads.nodes_searched() >= worker.limits.nodes)))
        worker.threads.stop = worker.threads.abortedSearch = true;
}

// Used to correct and extend PVs for moves that have a TB (but not a mate) score.
// Keeps the search based PV for as long as it is verified to maintain the game
// outcome, truncates afterwards. Finally, extends to mate the PV, providing a
// possible continuation (but not a proven mating line).
void syzygy_extend_pv(const OptionsMap&         options,
                      const Search::LimitsType& limits,
                      Position&                 pos,
                      RootMove&                 rootMove,
                      Value&                    v) {

    auto t_start      = std::chrono::steady_clock::now();
    int  moveOverhead = int(options["Move Overhead"]);
    bool rule50       = bool(options["Syzygy50MoveRule"]);

    // Do not use more than moveOverhead / 2 time, if time management is active
    auto time_abort = [&t_start, &moveOverhead, &limits]() -> bool {
        auto t_end = std::chrono::steady_clock::now();
        return limits.use_time_management()
            && 2 * std::chrono::duration<double, std::milli>(t_end - t_start).count()
                 > moveOverhead;
    };

    std::list<StateInfo> sts;

    // Step 0, do the rootMove, no correction allowed, as needed for MultiPV in TB.
    auto& stRoot = sts.emplace_back();
    pos.do_move(rootMove.pv[0], stRoot);
    int ply = 1;

    // Step 1, walk the PV to the last position in TB with correct decisive score
    while (size_t(ply) < rootMove.pv.size())
    {
        Move& pvMove = rootMove.pv[ply];

        RootMoves legalMoves;
        for (const auto& m : MoveList<LEGAL>(pos))
            legalMoves.emplace_back(m);

        Tablebases::Config config = Tablebases::rank_root_moves(options, pos, legalMoves);
        RootMove&          rm     = *std::find(legalMoves.begin(), legalMoves.end(), pvMove);

        if (legalMoves[0].tbRank != rm.tbRank)
            break;

        ply++;

        auto& st = sts.emplace_back();
        pos.do_move(pvMove, st);

        // Do not allow for repetitions or drawing moves along the PV in TB regime
        if (config.rootInTB && ((rule50 && pos.is_draw(ply)) || pos.is_repetition(ply)))
        {
            pos.undo_move(pvMove);
            ply--;
            break;
        }

        // Full PV shown will thus be validated and end in TB.
        // If we cannot validate the full PV in time, we do not show it.
        if (config.rootInTB && time_abort())
            break;
    }

    // Resize the PV to the correct part
    rootMove.pv.resize(ply);

    // Step 2, now extend the PV to mate, as if the user explored syzygy-tables.info
    // using top ranked moves (minimal DTZ), which gives optimal mates only for simple
    // endgames e.g. KRvK.
    while (!(rule50 && pos.is_draw(0)))
    {
        if (time_abort())
            break;

        RootMoves legalMoves;
        for (const auto& m : MoveList<LEGAL>(pos))
        {
            auto&     rm = legalMoves.emplace_back(m);
            StateInfo tmpSI;
            pos.do_move(m, tmpSI);
            // Give a score of each move to break DTZ ties restricting opponent mobility,
            // but not giving the opponent a capture.
            for (const auto& mOpp : MoveList<LEGAL>(pos))
                rm.tbRank -= pos.capture(mOpp) ? 100 : 1;
            pos.undo_move(m);
        }

        // Mate found
        if (legalMoves.size() == 0)
            break;

        // Sort moves according to their above assigned rank.
        // This will break ties for moves with equal DTZ in rank_root_moves.
        std::stable_sort(
          legalMoves.begin(), legalMoves.end(),
          [](const Search::RootMove& a, const Search::RootMove& b) { return a.tbRank > b.tbRank; });

        // The winning side tries to minimize DTZ, the losing side maximizes it
        Tablebases::Config config = Tablebases::rank_root_moves(options, pos, legalMoves, true);

        // If DTZ is not available we might not find a mate, so we bail out
        if (!config.rootInTB || config.cardinality > 0)
            break;

        ply++;

        Move& pvMove = legalMoves[0].pv[0];
        rootMove.pv.push_back(pvMove);
        auto& st = sts.emplace_back();
        pos.do_move(pvMove, st);
    }

    // Finding a draw in this function is an exceptional case, that cannot happen when rule50 is false or
    // during engine game play, since we have a winning score, and play correctly
    // with TB support. However, it can be that a position is draw due to the 50 move
    // rule if it has been been reached on the board with a non-optimal 50 move counter
    // (e.g. 8/8/6k1/3B4/3K4/4N3/8/8 w - - 54 106 ) which TB with dtz counter rounding
    // cannot always correctly rank. See also
    // https://github.com/official-stockfish/Stockfish/issues/5175#issuecomment-2058893495
    // We adjust the score to match the found PV. Note that a TB loss score can be
    // displayed if the engine did not find a drawing move yet, but eventually search
    // will figure it out (e.g. 1kq5/q2r4/5K2/8/8/8/8/7Q w - - 96 1 )
    if (pos.is_draw(0))
        v = VALUE_DRAW;

    // Undo the PV moves
    for (auto it = rootMove.pv.rbegin(); it != rootMove.pv.rend(); ++it)
        pos.undo_move(*it);

    // Inform if we couldn't get a full extension in time
    if (time_abort())
        sync_cout
          << "info string Syzygy based PV extension requires more time, increase Move Overhead as needed."
          << sync_endl;
}

void SearchManager::pv(Search::Worker&           worker,
                       const ThreadPool&         threads,
                       const TranspositionTable& tt,
                       Depth                     depth) {

    const auto nodes     = threads.nodes_searched();
    auto&      rootMoves = worker.rootMoves;
    auto&      pos       = worker.rootPos;
    size_t     pvIdx     = worker.pvIdx;
    size_t     multiPV   = std::min(size_t(worker.options["MultiPV"]), rootMoves.size());
    uint64_t   tbHits    = threads.tb_hits() + (worker.tbConfig.rootInTB ? rootMoves.size() : 0);

    for (size_t i = 0; i < multiPV; ++i)
    {
        bool updated = rootMoves[i].score != -VALUE_INFINITE;

        if (depth == 1 && !updated && i > 0)
            continue;

        Depth d = updated ? depth : std::max(1, depth - 1);
        Value v = updated ? rootMoves[i].uciScore : rootMoves[i].previousScore;

        if (v == -VALUE_INFINITE)
            v = VALUE_ZERO;

        bool tb = worker.tbConfig.rootInTB && std::abs(v) <= VALUE_TB;
        v       = tb ? rootMoves[i].tbScore : v;

        bool isExact = i != pvIdx || tb || !updated;  // tablebase- and previous-scores are exact

        // Potentially correct and extend the PV, and in exceptional cases v
        if (is_decisive(v) && std::abs(v) < VALUE_MATE_IN_MAX_PLY
            && ((!rootMoves[i].scoreLowerbound && !rootMoves[i].scoreUpperbound) || isExact))
            syzygy_extend_pv(worker.options, worker.limits, pos, rootMoves[i], v);

        std::string pv;
        for (Move m : rootMoves[i].pv)
            pv += UCIEngine::move(m, pos.is_chess960()) + " ";

        // Remove last whitespace
        if (!pv.empty())
            pv.pop_back();

        auto wdl   = worker.options["UCI_ShowWDL"] ? UCIEngine::wdl(v, pos) : "";
        auto bound = rootMoves[i].scoreLowerbound
                     ? "lowerbound"
                     : (rootMoves[i].scoreUpperbound ? "upperbound" : "");

        InfoFull info;

        info.depth    = d;
        info.selDepth = rootMoves[i].selDepth;
        info.multiPV  = i + 1;
        info.score    = {v, pos};
        info.wdl      = wdl;

        if (!isExact)
            info.bound = bound;

        TimePoint time = std::max(TimePoint(1), tm.elapsed_time());
        info.timeMs    = time;
        info.nodes     = nodes;
        info.nps       = nodes * 1000 / time;
        info.tbHits    = tbHits;
        info.pv        = pv;
        info.hashfull  = tt.hashfull();

        updates.onUpdateFull(info);
    }
}

// Called in case we have no ponder move before exiting the search,
// for instance, in case we stop the search during a fail high at root.
// We try hard to have a ponder move to return to the GUI,
// otherwise in case of 'ponder on' we have nothing to think about.
bool RootMove::extract_ponder_from_tt(const TranspositionTable& tt, Position& pos) {

    StateInfo st;

    assert(pv.size() == 1);
    if (pv[0] == Move::none())
        return false;

    pos.do_move(pv[0], st, &tt);

    auto [ttHit, ttData, ttWriter] = tt.probe(pos.key());
    if (ttHit)
    {
        if (MoveList<LEGAL>(pos).contains(ttData.move))
            pv.push_back(ttData.move);
    }

    pos.undo_move(pv[0]);
    return pv.size() > 1;
}


}  // namespace Stockfish<|MERGE_RESOLUTION|>--- conflicted
+++ resolved
@@ -1816,16 +1816,10 @@
     Piece                  movedPiece     = pos.moved_piece(bestMove);
     PieceType              capturedPiece;
 
-<<<<<<< HEAD
-    int bonus        = std::min(170 * depth - 87, 1598) + 332 * (bestMove == ttMove);
-    int quietMalus   = std::min(743 * depth - 180, 2287) - 33 * quietsSearched.size();
-    int captureMalus = std::min(708 * depth - 148, 2287) - 29 * capturesSearched.size();
-=======
-    int quietBonus   = std::min(163 * depth - 99, 1610) + 340 * (bestMove == ttMove);
+
+    int bonus   = std::min(163 * depth - 99, 1610) + 340 * (bestMove == ttMove);
     int quietMalus   = std::min(702 * depth - 179, 2332) - 37 * quietsSearched.size();
-    int captureBonus = std::min(117 * depth - 58, 1316) + 330 * (bestMove == ttMove);
     int captureMalus = std::min(690 * depth - 137, 2352) - 38 * capturesSearched.size();
->>>>>>> 0e25f60c
 
     if (!pos.capture_stage(bestMove))
     {
