/*
  Stockfish, a UCI chess playing engine derived from Glaurung 2.1
  Copyright (C) 2004-2025 The Stockfish developers (see AUTHORS file)

  Stockfish is free software: you can redistribute it and/or modify
  it under the terms of the GNU General Public License as published by
  the Free Software Foundation, either version 3 of the License, or
  (at your option) any later version.

  Stockfish is distributed in the hope that it will be useful,
  but WITHOUT ANY WARRANTY; without even the implied warranty of
  MERCHANTABILITY or FITNESS FOR A PARTICULAR PURPOSE.  See the
  GNU General Public License for more details.

  You should have received a copy of the GNU General Public License
  along with this program.  If not, see <http://www.gnu.org/licenses/>.
*/

#include "search.h"

#include <algorithm>
#include <array>
#include <atomic>
#include <cassert>
#include <chrono>
#include <cmath>
#include <cstdint>
#include <cstdlib>
#include <initializer_list>
#include <iostream>
#include <limits>
#include <list>
#include <ratio>
#include <string>
#include <utility>

#include "evaluate.h"
#include "history.h"
#include "misc.h"
#include "movegen.h"
#include "movepick.h"
#include "nnue/network.h"
#include "nnue/nnue_accumulator.h"
#include "position.h"
#include "syzygy/tbprobe.h"
#include "thread.h"
#include "timeman.h"
#include "tt.h"
#include "uci.h"
#include "ucioption.h"

namespace Stockfish {

namespace TB = Tablebases;

void syzygy_extend_pv(const OptionsMap&            options,
                      const Search::LimitsType&    limits,
                      Stockfish::Position&         pos,
                      Stockfish::Search::RootMove& rootMove,
                      Value&                       v);

using namespace Search;

int reduction_constant = 1343;
TUNE(SetRange(1000,1690),reduction_constant);
int EMA_malus = 512;
TUNE(SetRange(256,768),EMA_malus);
int fastEMA_beta = 256;
int slowEMA_beta = 128;
TUNE(SetRange(128,512),fastEMA_beta);
TUNE(SetRange(64,256),slowEMA_beta);


namespace {

// (*Scalers):
// The values with Scaler asterisks have proven non-linear scaling.
// They are optimized to time controls of 180 + 1.8 and longer,
// so changing them or adding conditions that are similar requires
// tests at these types of time controls.

// Futility margin
Value futility_margin(Depth d, bool noTtCutNode, bool improving, bool oppWorsening) {
    Value futilityMult       = 110 - 25 * noTtCutNode;
    Value improvingDeduction = improving * futilityMult * 2;
    Value worseningDeduction = oppWorsening * futilityMult / 3;

    return futilityMult * d - improvingDeduction - worseningDeduction;
}

constexpr int futility_move_count(bool improving, Depth depth) {
    return (3 + depth * depth) / (2 - improving);
}

int correction_value(const Worker& w, const Position& pos, const Stack* const ss) {
    const Color us    = pos.side_to_move();
    const auto  m     = (ss - 1)->currentMove;
    const auto  pcv   = w.pawnCorrectionHistory[pawn_structure_index<Correction>(pos)][us];
    const auto  micv  = w.minorPieceCorrectionHistory[minor_piece_index(pos)][us];
    const auto  wnpcv = w.nonPawnCorrectionHistory[non_pawn_index<WHITE>(pos)][WHITE][us];
    const auto  bnpcv = w.nonPawnCorrectionHistory[non_pawn_index<BLACK>(pos)][BLACK][us];
    const auto  cntcv =
      m.is_ok() ? (*(ss - 2)->continuationCorrectionHistory)[pos.piece_on(m.to_sq())][m.to_sq()]
                 : 0;

    return 7685 * pcv + 7495 * micv + 9144 * (wnpcv + bnpcv) + 6469 * cntcv;
}

int risk_tolerance(const Position& pos, Value v) {
    // Returns (some constant of) second derivative of sigmoid.
    static constexpr auto sigmoid_d2 = [](int x, int y) {
        return 644800 * x / ((x * x + 3 * y * y) * y);
    };

    int m = (67 * pos.count<PAWN>() + 182 * pos.count<KNIGHT>() + 182 * pos.count<BISHOP>()
             + 337 * pos.count<ROOK>() + 553 * pos.count<QUEEN>())
          / 64;

    // a and b are the crude approximation of the wdl model.
    // The win rate is: 1/(1+exp((a-v)/b))
    // The loss rate is 1/(1+exp((v+a)/b))
    int a = 356;
    int b = ((65 * m - 3172) * m + 240578) / 2048;

    // guard against overflow
    assert(abs(v) + a <= std::numeric_limits<int>::max() / 644800);

    // The risk utility is therefore d/dv^2 (1/(1+exp(-(v-a)/b)) -1/(1+exp(-(-v-a)/b)))
    // -115200x/(x^2+3) = -345600(ab) / (a^2+3b^2) (multiplied by some constant) (second degree pade approximant)
    int winning_risk = sigmoid_d2(v - a, b);
    int losing_risk  = sigmoid_d2(v + a, b);

    return -(winning_risk + losing_risk) * 32;
}

// Add correctionHistory value to raw staticEval and guarantee evaluation
// does not hit the tablebase range.
Value to_corrected_static_eval(const Value v, const int cv) {
    return std::clamp(v + cv / 131072, VALUE_TB_LOSS_IN_MAX_PLY + 1, VALUE_TB_WIN_IN_MAX_PLY - 1);
}

void update_correction_history(const Position& pos,
                               Stack* const    ss,
                               Search::Worker& workerThread,
                               const int       bonus) {
    const Move  m  = (ss - 1)->currentMove;
    const Color us = pos.side_to_move();

    static constexpr int nonPawnWeight = 162;

    workerThread.pawnCorrectionHistory[pawn_structure_index<Correction>(pos)][us]
      << bonus * 111 / 128;
    workerThread.minorPieceCorrectionHistory[minor_piece_index(pos)][us] << bonus * 146 / 128;
    workerThread.nonPawnCorrectionHistory[non_pawn_index<WHITE>(pos)][WHITE][us]
      << bonus * nonPawnWeight / 128;
    workerThread.nonPawnCorrectionHistory[non_pawn_index<BLACK>(pos)][BLACK][us]
      << bonus * nonPawnWeight / 128;

    if (m.is_ok())
        (*(ss - 2)->continuationCorrectionHistory)[pos.piece_on(m.to_sq())][m.to_sq()]
          << bonus * 143 / 128;
}

// Add a small random component to draw evaluations to avoid 3-fold blindness
Value value_draw(size_t nodes) { return VALUE_DRAW - 1 + Value(nodes & 0x2); }
Value value_to_tt(Value v, int ply);
Value value_from_tt(Value v, int ply, int r50c);
void  update_pv(Move* pv, Move move, const Move* childPv);
void  update_continuation_histories(Stack* ss, Piece pc, Square to, int bonus);
void  update_quiet_histories(
   const Position& pos, Stack* ss, Search::Worker& workerThread, Move move, int bonus);
void update_all_stats(const Position&      pos,
                      Stack*               ss,
                      Search::Worker&      workerThread,
                      Move                 bestMove,
                      Square               prevSq,
                      ValueList<Move, 32>& quietsSearched,
                      ValueList<Move, 32>& capturesSearched,
                      Depth                depth,
                      bool                 isTTMove,
                      int                  moveCount);

}  // namespace

Search::Worker::Worker(SharedState&                    sharedState,
                       std::unique_ptr<ISearchManager> sm,
                       size_t                          threadId,
                       NumaReplicatedAccessToken       token) :
    // Unpack the SharedState struct into member variables
    threadIdx(threadId),
    numaAccessToken(token),
    manager(std::move(sm)),
    options(sharedState.options),
    threads(sharedState.threads),
    tt(sharedState.tt),
    networks(sharedState.networks),
    refreshTable(networks[token]) {
    clear();
}

void Search::Worker::ensure_network_replicated() {
    // Access once to force lazy initialization.
    // We do this because we want to avoid initialization during search.
    (void) (networks[numaAccessToken]);
}

void Search::Worker::start_searching() {

    accumulatorStack.reset(rootPos, networks[numaAccessToken], refreshTable);

    // Non-main threads go directly to iterative_deepening()
    if (!is_mainthread())
    {
        iterative_deepening();
        return;
    }

    main_manager()->tm.init(limits, rootPos.side_to_move(), rootPos.game_ply(), options,
                            main_manager()->originalTimeAdjust);
    tt.new_search();

    if (rootMoves.empty())
    {
        rootMoves.emplace_back(Move::none());
        main_manager()->updates.onUpdateNoMoves(
          {0, {rootPos.checkers() ? -VALUE_MATE : VALUE_DRAW, rootPos}});
    }
    else
    {
        threads.start_searching();  // start non-main threads
        iterative_deepening();      // main thread start searching
    }

    // When we reach the maximum depth, we can arrive here without a raise of
    // threads.stop. However, if we are pondering or in an infinite search,
    // the UCI protocol states that we shouldn't print the best move before the
    // GUI sends a "stop" or "ponderhit" command. We therefore simply wait here
    // until the GUI sends one of those commands.
    while (!threads.stop && (main_manager()->ponder || limits.infinite))
    {}  // Busy wait for a stop or a ponder reset

    // Stop the threads if not already stopped (also raise the stop if
    // "ponderhit" just reset threads.ponder)
    threads.stop = true;

    // Wait until all threads have finished
    threads.wait_for_search_finished();

    // When playing in 'nodes as time' mode, subtract the searched nodes from
    // the available ones before exiting.
    if (limits.npmsec)
        main_manager()->tm.advance_nodes_time(threads.nodes_searched()
                                              - limits.inc[rootPos.side_to_move()]);

    Worker* bestThread = this;
    Skill   skill =
      Skill(options["Skill Level"], options["UCI_LimitStrength"] ? int(options["UCI_Elo"]) : 0);

    if (int(options["MultiPV"]) == 1 && !limits.depth && !limits.mate && !skill.enabled()
        && rootMoves[0].pv[0] != Move::none())
        bestThread = threads.get_best_thread()->worker.get();

    main_manager()->bestPreviousScore        = bestThread->rootMoves[0].score;
    main_manager()->bestPreviousAverageScore = bestThread->rootMoves[0].averageScore;

    // Send again PV info if we have a new best thread
    if (bestThread != this)
        main_manager()->pv(*bestThread, threads, tt, bestThread->completedDepth);

    std::string ponder;

    if (bestThread->rootMoves[0].pv.size() > 1
        || bestThread->rootMoves[0].extract_ponder_from_tt(tt, rootPos))
        ponder = UCIEngine::move(bestThread->rootMoves[0].pv[1], rootPos.is_chess960());

    auto bestmove = UCIEngine::move(bestThread->rootMoves[0].pv[0], rootPos.is_chess960());
    main_manager()->updates.onBestmove(bestmove, ponder);
}

// Main iterative deepening loop. It calls search()
// repeatedly with increasing depth until the allocated thinking time has been
// consumed, the user stops the search, or the maximum search depth is reached.
void Search::Worker::iterative_deepening() {

    SearchManager* mainThread = (is_mainthread() ? main_manager() : nullptr);

    Move pv[MAX_PLY + 1];

    Depth lastBestMoveDepth = 0;
    Value lastBestScore     = -VALUE_INFINITE;
    auto  lastBestPV        = std::vector{Move::none()};

    Value  alpha, beta;
    Value  bestValue     = -VALUE_INFINITE;
    Color  us            = rootPos.side_to_move();
    double timeReduction = 1, totBestMoveChanges = 0;
    int    delta, iterIdx                        = 0;

    // Allocate stack with extra size to allow access from (ss - 7) to (ss + 2):
    // (ss - 7) is needed for update_continuation_histories(ss - 1) which accesses (ss - 6),
    // (ss + 2) is needed for initialization of cutOffCnt.
    Stack  stack[MAX_PLY + 10] = {};
    Stack* ss                  = stack + 7;

    for (int i = 7; i > 0; --i)
    {
        (ss - i)->continuationHistory =
          &this->continuationHistory[0][0][NO_PIECE][0];  // Use as a sentinel
        (ss - i)->continuationCorrectionHistory = &this->continuationCorrectionHistory[NO_PIECE][0];
        (ss - i)->staticEval                    = VALUE_NONE;
<<<<<<< HEAD
=======
        (ss - i)->reduction                     = 0;
        (ss - i)->fastEMA                      = 0;
        (ss - i)->slowEMA                      = 0;
>>>>>>> bb685fb6
    }

    for (int i = 0; i <= MAX_PLY + 2; ++i)
        (ss + i)->ply = i;

    ss->pv = pv;

    if (mainThread)
    {
        if (mainThread->bestPreviousScore == VALUE_INFINITE)
            mainThread->iterValue.fill(VALUE_ZERO);
        else
            mainThread->iterValue.fill(mainThread->bestPreviousScore);
    }

    size_t multiPV = size_t(options["MultiPV"]);
    Skill skill(options["Skill Level"], options["UCI_LimitStrength"] ? int(options["UCI_Elo"]) : 0);

    // When playing with strength handicap enable MultiPV search that we will
    // use behind-the-scenes to retrieve a set of possible moves.
    if (skill.enabled())
        multiPV = std::max(multiPV, size_t(4));

    multiPV = std::min(multiPV, rootMoves.size());

    int searchAgainCounter = 0;

    lowPlyHistory.fill(92);

    // Iterative deepening loop until requested to stop or the target depth is reached
    while (++rootDepth < MAX_PLY && !threads.stop
           && !(limits.depth && mainThread && rootDepth > limits.depth))
    {
        // Age out PV variability metric
        if (mainThread)
            totBestMoveChanges /= 2;

        // Save the last iteration's scores before the first PV line is searched and
        // all the move scores except the (new) PV are set to -VALUE_INFINITE.
        for (RootMove& rm : rootMoves)
            rm.previousScore = rm.score;

        size_t pvFirst = 0;
        pvLast         = 0;

        if (!threads.increaseDepth)
            searchAgainCounter++;

        // MultiPV loop. We perform a full root search for each PV line
        for (pvIdx = 0; pvIdx < multiPV; ++pvIdx)
        {
            if (pvIdx == pvLast)
            {
                pvFirst = pvLast;
                for (pvLast++; pvLast < rootMoves.size(); pvLast++)
                    if (rootMoves[pvLast].tbRank != rootMoves[pvFirst].tbRank)
                        break;
            }

            // Reset UCI info selDepth for each depth and each PV line
            selDepth = 0;

            // Reset aspiration window starting size
            delta     = 5 + std::abs(rootMoves[pvIdx].meanSquaredScore) / 11834;
            Value avg = rootMoves[pvIdx].averageScore;
            alpha     = std::max(avg - delta, -VALUE_INFINITE);
            beta      = std::min(avg + delta, VALUE_INFINITE);

            // Adjust optimism based on root move's averageScore
            optimism[us]  = 138 * avg / (std::abs(avg) + 84);
            optimism[~us] = -optimism[us];

            // Start with a small aspiration window and, in the case of a fail
            // high/low, re-search with a bigger window until we don't fail
            // high/low anymore.
            int failedHighCnt = 0;
            while (true)
            {
                // Adjust the effective depth searched, but ensure at least one
                // effective increment for every four searchAgain steps (see issue #2717).
                Depth adjustedDepth =
                  std::max(1, rootDepth - failedHighCnt - 3 * (searchAgainCounter + 1) / 4);
                rootDelta = beta - alpha;
                bestValue = search<Root>(rootPos, ss, alpha, beta, adjustedDepth, false);

                // Bring the best move to the front. It is critical that sorting
                // is done with a stable algorithm because all the values but the
                // first and eventually the new best one is set to -VALUE_INFINITE
                // and we want to keep the same order for all the moves except the
                // new PV that goes to the front. Note that in the case of MultiPV
                // search the already searched PV lines are preserved.
                std::stable_sort(rootMoves.begin() + pvIdx, rootMoves.begin() + pvLast);

                // If search has been stopped, we break immediately. Sorting is
                // safe because RootMoves is still valid, although it refers to
                // the previous iteration.
                if (threads.stop)
                    break;

                // When failing high/low give some update before a re-search. To avoid
                // excessive output that could hang GUIs like Fritz 19, only start
                // at nodes > 10M (rather than depth N, which can be reached quickly)
                if (mainThread && multiPV == 1 && (bestValue <= alpha || bestValue >= beta)
                    && nodes > 10000000)
                    main_manager()->pv(*this, threads, tt, rootDepth);

                // In case of failing low/high increase aspiration window and re-search,
                // otherwise exit the loop.
                if (bestValue <= alpha)
                {
                    beta  = (alpha + beta) / 2;
                    alpha = std::max(bestValue - delta, -VALUE_INFINITE);

                    failedHighCnt = 0;
                    if (mainThread)
                        mainThread->stopOnPonderhit = false;
                }
                else if (bestValue >= beta)
                {
                    beta = std::min(bestValue + delta, VALUE_INFINITE);
                    ++failedHighCnt;
                }
                else
                    break;

                delta += delta / 3;

                assert(alpha >= -VALUE_INFINITE && beta <= VALUE_INFINITE);
            }

            // Sort the PV lines searched so far and update the GUI
            std::stable_sort(rootMoves.begin() + pvFirst, rootMoves.begin() + pvIdx + 1);

            if (mainThread
                && (threads.stop || pvIdx + 1 == multiPV || nodes > 10000000)
                // A thread that aborted search can have mated-in/TB-loss PV and
                // score that cannot be trusted, i.e. it can be delayed or refuted
                // if we would have had time to fully search other root-moves. Thus
                // we suppress this output and below pick a proven score/PV for this
                // thread (from the previous iteration).
                && !(threads.abortedSearch && is_loss(rootMoves[0].uciScore)))
                main_manager()->pv(*this, threads, tt, rootDepth);

            if (threads.stop)
                break;
        }

        if (!threads.stop)
            completedDepth = rootDepth;

        // We make sure not to pick an unproven mated-in score,
        // in case this thread prematurely stopped search (aborted-search).
        if (threads.abortedSearch && rootMoves[0].score != -VALUE_INFINITE
            && is_loss(rootMoves[0].score))
        {
            // Bring the last best move to the front for best thread selection.
            Utility::move_to_front(rootMoves, [&lastBestPV = std::as_const(lastBestPV)](
                                                const auto& rm) { return rm == lastBestPV[0]; });
            rootMoves[0].pv    = lastBestPV;
            rootMoves[0].score = rootMoves[0].uciScore = lastBestScore;
        }
        else if (rootMoves[0].pv[0] != lastBestPV[0])
        {
            lastBestPV        = rootMoves[0].pv;
            lastBestScore     = rootMoves[0].score;
            lastBestMoveDepth = rootDepth;
        }

        if (!mainThread)
            continue;

        // Have we found a "mate in x"?
        if (limits.mate && rootMoves[0].score == rootMoves[0].uciScore
            && ((rootMoves[0].score >= VALUE_MATE_IN_MAX_PLY
                 && VALUE_MATE - rootMoves[0].score <= 2 * limits.mate)
                || (rootMoves[0].score != -VALUE_INFINITE
                    && rootMoves[0].score <= VALUE_MATED_IN_MAX_PLY
                    && VALUE_MATE + rootMoves[0].score <= 2 * limits.mate)))
            threads.stop = true;

        // If the skill level is enabled and time is up, pick a sub-optimal best move
        if (skill.enabled() && skill.time_to_pick(rootDepth))
            skill.pick_best(rootMoves, multiPV);

        // Use part of the gained time from a previous stable move for the current move
        for (auto&& th : threads)
        {
            totBestMoveChanges += th->worker->bestMoveChanges;
            th->worker->bestMoveChanges = 0;
        }

        // Do we have time for the next iteration? Can we stop searching now?
        if (limits.use_time_management() && !threads.stop && !mainThread->stopOnPonderhit)
        {
            uint64_t nodesEffort =
              rootMoves[0].effort * 100000 / std::max(size_t(1), size_t(nodes));

            double fallingEval =
              (11.396 + 2.035 * (mainThread->bestPreviousAverageScore - bestValue)
               + 0.968 * (mainThread->iterValue[iterIdx] - bestValue))
              / 100.0;
            fallingEval = std::clamp(fallingEval, 0.5786, 1.6752);

            // If the bestMove is stable over several iterations, reduce time accordingly
            timeReduction = lastBestMoveDepth + 8 < completedDepth ? 1.4857 : 0.7046;
            double reduction =
              (1.4540 + mainThread->previousTimeReduction) / (2.1593 * timeReduction);
            double bestMoveInstability = 0.9929 + 1.8519 * totBestMoveChanges / threads.size();

            double totalTime =
              mainThread->tm.optimum() * fallingEval * reduction * bestMoveInstability;

            // Cap used time in case of a single legal move for a better viewer experience
            if (rootMoves.size() == 1)
                totalTime = std::min(500.0, totalTime);

            auto elapsedTime = elapsed();

            if (completedDepth >= 10 && nodesEffort >= 97056 && elapsedTime > totalTime * 0.6540
                && !mainThread->ponder)
                threads.stop = true;

            // Stop the search if we have exceeded the totalTime or maximum
            if (elapsedTime > std::min(totalTime, double(mainThread->tm.maximum())))
            {
                // If we are allowed to ponder do not stop the search now but
                // keep pondering until the GUI sends "ponderhit" or "stop".
                if (mainThread->ponder)
                    mainThread->stopOnPonderhit = true;
                else
                    threads.stop = true;
            }
            else
                threads.increaseDepth = mainThread->ponder || elapsedTime <= totalTime * 0.5138;
        }

        mainThread->iterValue[iterIdx] = bestValue;
        iterIdx                        = (iterIdx + 1) & 3;
    }

    if (!mainThread)
        return;

    mainThread->previousTimeReduction = timeReduction;

    // If the skill level is enabled, swap the best PV line with the sub-optimal one
    if (skill.enabled())
        std::swap(rootMoves[0],
                  *std::find(rootMoves.begin(), rootMoves.end(),
                             skill.best ? skill.best : skill.pick_best(rootMoves, multiPV)));
}


void Search::Worker::do_move(Position& pos, const Move move, StateInfo& st) {
    do_move(pos, move, st, pos.gives_check(move));
}

void Search::Worker::do_move(Position& pos, const Move move, StateInfo& st, const bool givesCheck) {
    DirtyPiece dp = pos.do_move(move, st, givesCheck, &tt);
    accumulatorStack.push(dp);
}

void Search::Worker::do_null_move(Position& pos, StateInfo& st) { pos.do_null_move(st, tt); }

void Search::Worker::undo_move(Position& pos, const Move move) {
    pos.undo_move(move);
    accumulatorStack.pop();
}

void Search::Worker::undo_null_move(Position& pos) { pos.undo_null_move(); }


// Reset histories, usually before a new game
void Search::Worker::clear() {
    mainHistory.fill(66);
    lowPlyHistory.fill(105);
    captureHistory.fill(-646);
    pawnHistory.fill(-1262);
    pawnCorrectionHistory.fill(6);
    minorPieceCorrectionHistory.fill(0);
    nonPawnCorrectionHistory.fill(0);

    ttMoveHistory.fill(0);

    for (auto& to : continuationCorrectionHistory)
        for (auto& h : to)
            h.fill(5);

    for (bool inCheck : {false, true})
        for (StatsType c : {NoCaptures, Captures})
            for (auto& to : continuationHistory[inCheck][c])
                for (auto& h : to)
                    h.fill(-468);

    for (size_t i = 1; i < reductions.size(); ++i)
        reductions[i] = int(2954 / 128.0 * std::log(i));

    refreshTable.clear(networks[numaAccessToken]);
}


// Main search function for both PV and non-PV nodes
template<NodeType nodeType>
Value Search::Worker::search(
  Position& pos, Stack* ss, Value alpha, Value beta, Depth depth, bool cutNode) {

    constexpr bool PvNode   = nodeType != NonPV;
    constexpr bool rootNode = nodeType == Root;
    const bool     allNode  = !(PvNode || cutNode);

    // Dive into quiescence search when the depth reaches zero
    if (depth <= 0)
    {
        constexpr auto nt = PvNode ? PV : NonPV;
        return qsearch<nt>(pos, ss, alpha, beta);
    }

    // Limit the depth if extensions made it too large
    depth = std::min(depth, MAX_PLY - 1);

    // Check if we have an upcoming move that draws by repetition
    if (!rootNode && alpha < VALUE_DRAW && pos.upcoming_repetition(ss->ply))
    {
        alpha = value_draw(this->nodes);
        if (alpha >= beta)
            return alpha;
    }

    assert(-VALUE_INFINITE <= alpha && alpha < beta && beta <= VALUE_INFINITE);
    assert(PvNode || (alpha == beta - 1));
    assert(0 < depth && depth < MAX_PLY);
    assert(!(PvNode && cutNode));

    Move      pv[MAX_PLY + 1];
    StateInfo st;

    Key   posKey;
    Move  move, excludedMove, bestMove;
    Depth extension, newDepth;
    Value bestValue, value, eval, maxValue, probCutBeta;
    bool  givesCheck, improving, priorCapture, opponentWorsening, EMATrendingUp;
    bool  capture, ttCapture;
    int   priorReduction = (ss - 1)->reduction;
    (ss - 1)->reduction  = 0;
    Piece movedPiece;

    ValueList<Move, 32> capturesSearched;
    ValueList<Move, 32> quietsSearched;

    // Step 1. Initialize node
    Worker* thisThread = this;
    ss->inCheck        = pos.checkers();
    priorCapture       = pos.captured_piece();
    Color us           = pos.side_to_move();
    ss->moveCount      = 0;
    bestValue          = -VALUE_INFINITE;
    maxValue           = VALUE_INFINITE;

    // Check for the available remaining time
    if (is_mainthread())
        main_manager()->check_time(*thisThread);

    // Used to send selDepth info to GUI (selDepth counts from 1, ply from 0)
    if (PvNode && thisThread->selDepth < ss->ply + 1)
        thisThread->selDepth = ss->ply + 1;

    if (!rootNode)
    {
        // Step 2. Check for aborted search and immediate draw
        if (threads.stop.load(std::memory_order_relaxed) || pos.is_draw(ss->ply)
            || ss->ply >= MAX_PLY)
            return (ss->ply >= MAX_PLY && !ss->inCheck) ? evaluate(pos)
                                                        : value_draw(thisThread->nodes);

        // Step 3. Mate distance pruning. Even if we mate at the next move our score
        // would be at best mate_in(ss->ply + 1), but if alpha is already bigger because
        // a shorter mate was found upward in the tree then there is no need to search
        // because we will never beat the current alpha. Same logic but with reversed
        // signs apply also in the opposite condition of being mated instead of giving
        // mate. In this case, return a fail-high score.
        alpha = std::max(mated_in(ss->ply), alpha);
        beta  = std::min(mate_in(ss->ply + 1), beta);
        if (alpha >= beta)
            return alpha;
    }

    assert(0 <= ss->ply && ss->ply < MAX_PLY);

    bestMove            = Move::none();
    (ss + 2)->cutoffCnt = 0;
    Square prevSq = ((ss - 1)->currentMove).is_ok() ? ((ss - 1)->currentMove).to_sq() : SQ_NONE;
    ss->statScore = 0;

    // Step 4. Transposition table lookup
    excludedMove                   = ss->excludedMove;
    posKey                         = pos.key();
    auto [ttHit, ttData, ttWriter] = tt.probe(posKey);
    // Need further processing of the saved data
    ss->ttHit    = ttHit;
    ttData.move  = rootNode ? thisThread->rootMoves[thisThread->pvIdx].pv[0]
                 : ttHit    ? ttData.move
                            : Move::none();
    ttData.value = ttHit ? value_from_tt(ttData.value, ss->ply, pos.rule50_count()) : VALUE_NONE;
    ss->ttPv     = excludedMove ? ss->ttPv : PvNode || (ttHit && ttData.is_pv);
    ttCapture    = ttData.move && pos.capture_stage(ttData.move);

    // At this point, if excluded, skip straight to step 6, static eval. However,
    // to save indentation, we list the condition in all code between here and there.

    // At non-PV nodes we check for an early TT cutoff
    if (!PvNode && !excludedMove && ttData.depth > depth - (ttData.value <= beta)
        && is_valid(ttData.value)  // Can happen when !ttHit or when access race in probe()
        && (ttData.bound & (ttData.value >= beta ? BOUND_LOWER : BOUND_UPPER))
        && (cutNode == (ttData.value >= beta) || depth > 5))
    {
        // If ttMove is quiet, update move sorting heuristics on TT hit
        if (ttData.move && ttData.value >= beta)
        {
            // Bonus for a quiet ttMove that fails high
            if (!ttCapture)
                update_quiet_histories(pos, ss, *this, ttData.move,
                                       std::min(120 * depth - 75, 1241));

            // Extra penalty for early quiet moves of the previous ply
            if (prevSq != SQ_NONE && (ss - 1)->moveCount <= 3 && !priorCapture)
                update_continuation_histories(ss - 1, pos.piece_on(prevSq), prevSq, -2200);
        }

        // Partial workaround for the graph history interaction problem
        // For high rule50 counts don't produce transposition table cutoffs.
        if (pos.rule50_count() < 90)
            return ttData.value;
    }

    // Step 5. Tablebases probe
    if (!rootNode && !excludedMove && tbConfig.cardinality)
    {
        int piecesCount = pos.count<ALL_PIECES>();

        if (piecesCount <= tbConfig.cardinality
            && (piecesCount < tbConfig.cardinality || depth >= tbConfig.probeDepth)
            && pos.rule50_count() == 0 && !pos.can_castle(ANY_CASTLING))
        {
            TB::ProbeState err;
            TB::WDLScore   wdl = Tablebases::probe_wdl(pos, &err);

            // Force check of time on the next occasion
            if (is_mainthread())
                main_manager()->callsCnt = 0;

            if (err != TB::ProbeState::FAIL)
            {
                thisThread->tbHits.fetch_add(1, std::memory_order_relaxed);

                int drawScore = tbConfig.useRule50 ? 1 : 0;

                Value tbValue = VALUE_TB - ss->ply;

                // Use the range VALUE_TB to VALUE_TB_WIN_IN_MAX_PLY to score
                value = wdl < -drawScore ? -tbValue
                      : wdl > drawScore  ? tbValue
                                         : VALUE_DRAW + 2 * wdl * drawScore;

                Bound b = wdl < -drawScore ? BOUND_UPPER
                        : wdl > drawScore  ? BOUND_LOWER
                                           : BOUND_EXACT;

                if (b == BOUND_EXACT || (b == BOUND_LOWER ? value >= beta : value <= alpha))
                {
                    ttWriter.write(posKey, value_to_tt(value, ss->ply), ss->ttPv, b,
                                   std::min(MAX_PLY - 1, depth + 6), Move::none(), VALUE_NONE,
                                   tt.generation());

                    return value;
                }

                if (PvNode)
                {
                    if (b == BOUND_LOWER)
                        bestValue = value, alpha = std::max(alpha, bestValue);
                    else
                        maxValue = value;
                }
            }
        }
    }

    // Step 6. Static evaluation of the position
    Value      unadjustedStaticEval = VALUE_NONE;
    const auto correctionValue      = correction_value(*thisThread, pos, ss);
    if (ss->inCheck)
    {
        // Skip early pruning when in check
        ss->staticEval = eval = (ss - 2)->staticEval;
        ss->fastEMA = (ss-2)->fastEMA;
        ss->slowEMA = (ss-2)->slowEMA;
        improving             = false;
        EMATrendingUp         = false;
        goto moves_loop;
    }
    else if (excludedMove)
    {
        // Providing the hint that this node's accumulator will be used often
        unadjustedStaticEval = eval = ss->staticEval;
    }
    else if (ss->ttHit)
    {
        // Never assume anything about values stored in TT
        unadjustedStaticEval = ttData.eval;
        if (!is_valid(unadjustedStaticEval))
            unadjustedStaticEval = evaluate(pos);

        ss->staticEval = eval = to_corrected_static_eval(unadjustedStaticEval, correctionValue);

        // ttValue can be used as a better position evaluation
        if (is_valid(ttData.value)
            && (ttData.bound & (ttData.value > eval ? BOUND_LOWER : BOUND_UPPER)))
            eval = ttData.value;
    }
    else
    {
        unadjustedStaticEval = evaluate(pos);
        ss->staticEval = eval = to_corrected_static_eval(unadjustedStaticEval, correctionValue);

        // Static evaluation is saved as it was before adjustment by correction history
        ttWriter.write(posKey, VALUE_NONE, ss->ttPv, BOUND_NONE, DEPTH_UNSEARCHED, Move::none(),
                       unadjustedStaticEval, tt.generation());
    }

    // Use static evaluation difference to improve quiet move ordering
    if (((ss - 1)->currentMove).is_ok() && !(ss - 1)->inCheck && !priorCapture)
    {
        int bonus = std::clamp(-10 * int((ss - 1)->staticEval + ss->staticEval), -1950, 1416) + 655;
        thisThread->mainHistory[~us][((ss - 1)->currentMove).from_to()] << bonus * 1124 / 1024;
        if (type_of(pos.piece_on(prevSq)) != PAWN && ((ss - 1)->currentMove).type_of() != PROMOTION)
            thisThread->pawnHistory[pawn_structure_index(pos)][pos.piece_on(prevSq)][prevSq]
              << bonus * 1196 / 1024;
    }

    // Set up the improving flag, which is true if current static evaluation is
    // bigger than the previous static evaluation at our turn (if we were in
    // check at our previous move we go back until we weren't in check) and is
    // false otherwise. The improving flag is used in various pruning heuristics.
    improving = ss->staticEval > (ss - 2)->staticEval;

    opponentWorsening = ss->staticEval > -(ss - 1)->staticEval;

    ss->fastEMA = (((1024-fastEMA_beta)*(ss-2)->fastEMA) + (fastEMA_beta * ss->staticEval))/1024;
    ss->slowEMA = (((1024-slowEMA_beta)*(ss-2)->slowEMA) + (slowEMA_beta * ss->staticEval))/1024;
    EMATrendingUp = (ss->fastEMA > ss->slowEMA);

    if (priorReduction >= 3 && !opponentWorsening)
        depth++;
    if (priorReduction >= 1 && depth >= 2 && ss->staticEval + (ss - 1)->staticEval > 188)
        depth--;

    // Step 7. Razoring
    // If eval is really low, skip search entirely and return the qsearch value.
    // For PvNodes, we must have a guard against mates being returned.
    if (!PvNode && eval < alpha - 461 - 315 * depth * depth)
        return qsearch<NonPV>(pos, ss, alpha, beta);

    // Step 8. Futility pruning: child node
    // The depth condition is important for mate finding.
    if (!ss->ttPv && depth < 14
        && eval - futility_margin(depth, cutNode && !ss->ttHit, improving, opponentWorsening)
               - (ss - 1)->statScore / 301 + 37 - std::abs(correctionValue) / 139878
             >= beta
        && eval >= beta && (!ttData.move || ttCapture) && !is_loss(beta) && !is_win(eval))
        return beta + (eval - beta) / 3;

    // Step 9. Null move search with verification search
    if (cutNode && (ss - 1)->currentMove != Move::null() && eval >= beta
        && ss->staticEval >= beta - 19 * depth + 418 && !excludedMove && pos.non_pawn_material(us)
        && ss->ply >= thisThread->nmpMinPly && !is_loss(beta))
    {
        assert(eval - beta >= 0);

        // Null move dynamic reduction based on depth and eval
        Depth R = std::min(int(eval - beta) / 232, 6) + depth / 3 + 5;

        ss->currentMove                   = Move::null();
        ss->continuationHistory           = &thisThread->continuationHistory[0][0][NO_PIECE][0];
        ss->continuationCorrectionHistory = &thisThread->continuationCorrectionHistory[NO_PIECE][0];

        do_null_move(pos, st);

        Value nullValue = -search<NonPV>(pos, ss + 1, -beta, -beta + 1, depth - R, false);

        undo_null_move(pos);

        // Do not return unproven mate or TB scores
        if (nullValue >= beta && !is_win(nullValue))
        {
            if (thisThread->nmpMinPly || depth < 16)
                return nullValue;

            assert(!thisThread->nmpMinPly);  // Recursive verification is not allowed

            // Do verification search at high depths, with null move pruning disabled
            // until ply exceeds nmpMinPly.
            thisThread->nmpMinPly = ss->ply + 3 * (depth - R) / 4;

            Value v = search<NonPV>(pos, ss, beta - 1, beta, depth - R, false);

            thisThread->nmpMinPly = 0;

            if (v >= beta)
                return nullValue;
        }
    }

    improving |= ss->staticEval >= beta + 94;

    // Step 10. Internal iterative reductions
    // For PV nodes without a ttMove as well as for deep enough cutNodes, we decrease depth.
    // (* Scaler) Especially if they make IIR more aggressive.
    if (((PvNode || cutNode) && depth >= 7 - 3 * PvNode) && !ttData.move)
        depth--;

    // Step 11. ProbCut
    // If we have a good enough capture (or queen promotion) and a reduced search
    // returns a value much above beta, we can (almost) safely prune the previous move.
    probCutBeta = beta + 185 - 58 * improving;
    if (depth >= 3
        && !is_decisive(beta)
        // If value from transposition table is lower than probCutBeta, don't attempt
        // probCut there and in further interactions with transposition table cutoff
        // depth is set to depth - 3 because probCut search has depth set to depth - 4
        // but we also do a move before it. So effective depth is equal to depth - 3.
        && !(is_valid(ttData.value) && ttData.value < probCutBeta))
    {
        assert(probCutBeta < VALUE_INFINITE && probCutBeta > beta);

        MovePicker mp(pos, ttData.move, probCutBeta - ss->staticEval, &thisThread->captureHistory);
        Depth      probCutDepth = std::max(depth - 4, 0);

        while ((move = mp.next_move()) != Move::none())
        {
            assert(move.is_ok());

            if (move == excludedMove || !pos.legal(move))
                continue;

            assert(pos.capture_stage(move));

            movedPiece = pos.moved_piece(move);

            do_move(pos, move, st);
            thisThread->nodes.fetch_add(1, std::memory_order_relaxed);

            ss->currentMove = move;
            ss->isTTMove    = (move == ttData.move);
            ss->continuationHistory =
              &this->continuationHistory[ss->inCheck][true][movedPiece][move.to_sq()];
            ss->continuationCorrectionHistory =
              &this->continuationCorrectionHistory[movedPiece][move.to_sq()];

            // Perform a preliminary qsearch to verify that the move holds
            value = -qsearch<NonPV>(pos, ss + 1, -probCutBeta, -probCutBeta + 1);

            // If the qsearch held, perform the regular search
            if (value >= probCutBeta && probCutDepth > 0)
                value = -search<NonPV>(pos, ss + 1, -probCutBeta, -probCutBeta + 1, probCutDepth,
                                       !cutNode);

            undo_move(pos, move);

            if (value >= probCutBeta)
            {
                // Save ProbCut data into transposition table
                ttWriter.write(posKey, value_to_tt(value, ss->ply), ss->ttPv, BOUND_LOWER,
                               probCutDepth + 1, move, unadjustedStaticEval, tt.generation());

                if (!is_decisive(value))
                    return value - (probCutBeta - beta);
            }
        }
    }

moves_loop:  // When in check, search starts here

    // Step 12. A small Probcut idea
    probCutBeta = beta + 415;
    if ((ttData.bound & BOUND_LOWER) && ttData.depth >= depth - 4 && ttData.value >= probCutBeta
        && !is_decisive(beta) && is_valid(ttData.value) && !is_decisive(ttData.value))
        return probCutBeta;

    const PieceToHistory* contHist[] = {
      (ss - 1)->continuationHistory, (ss - 2)->continuationHistory, (ss - 3)->continuationHistory,
      (ss - 4)->continuationHistory, (ss - 5)->continuationHistory, (ss - 6)->continuationHistory};


    MovePicker mp(pos, ttData.move, depth, &thisThread->mainHistory, &thisThread->lowPlyHistory,
                  &thisThread->captureHistory, contHist, &thisThread->pawnHistory, ss->ply);

    value = bestValue;

    int moveCount = 0;

    // Step 13. Loop through all pseudo-legal moves until no moves remain
    // or a beta cutoff occurs.
    while ((move = mp.next_move()) != Move::none())
    {
        assert(move.is_ok());

        if (move == excludedMove)
            continue;

        // Check for legality
        if (!pos.legal(move))
            continue;

        // At root obey the "searchmoves" option and skip moves not listed in Root
        // Move List. In MultiPV mode we also skip PV moves that have been already
        // searched and those of lower "TB rank" if we are in a TB root position.
        if (rootNode
            && !std::count(thisThread->rootMoves.begin() + thisThread->pvIdx,
                           thisThread->rootMoves.begin() + thisThread->pvLast, move))
            continue;

        ss->moveCount = ++moveCount;

        if (rootNode && is_mainthread() && nodes > 10000000)
        {
            main_manager()->updates.onIter(
              {depth, UCIEngine::move(move, pos.is_chess960()), moveCount + thisThread->pvIdx});
        }
        if (PvNode)
            (ss + 1)->pv = nullptr;

        extension  = 0;
        capture    = pos.capture_stage(move);
        movedPiece = pos.moved_piece(move);
        givesCheck = pos.gives_check(move);

        // Calculate new depth for this move
        newDepth = depth - 1;

        int delta = beta - alpha;

        Depth r = reduction(improving, depth, moveCount, delta);

        r -= 32 * moveCount;

        r -= EMA_malus*EMATrendingUp;

        // Increase reduction for ttPv nodes (*Scaler)
        // Smaller or even negative value is better for short time controls
        // Bigger value is better for long time controls
        if (ss->ttPv)
            r += 979;

        // Step 14. Pruning at shallow depth.
        // Depth conditions are important for mate finding.
        if (!rootNode && pos.non_pawn_material(us) && !is_loss(bestValue))
        {
            // Skip quiet moves if movecount exceeds our FutilityMoveCount threshold
            if (moveCount >= futility_move_count(improving, depth))
                mp.skip_quiet_moves();

            // Reduced depth of the next LMR search
            int lmrDepth = newDepth - r / 1024;

            if (capture || givesCheck)
            {
                Piece capturedPiece = pos.piece_on(move.to_sq());
                int   captHist =
                  thisThread->captureHistory[movedPiece][move.to_sq()][type_of(capturedPiece)];

                // Futility pruning for captures
                if (!givesCheck && lmrDepth < 7 && !ss->inCheck)
                {
                    Value futilityValue = ss->staticEval + 242 + 230 * lmrDepth
                                        + PieceValue[capturedPiece] + 133 * captHist / 1024;
                    if (futilityValue <= alpha)
                        continue;
                }

                // SEE based pruning for captures and checks
                int seeHist = std::clamp(captHist / 32, -138 * depth, 135 * depth);
                if (!pos.see_ge(move, -154 * depth - seeHist))
                    continue;
            }
            else
            {
                int history =
                  (*contHist[0])[movedPiece][move.to_sq()]
                  + (*contHist[1])[movedPiece][move.to_sq()]
                  + thisThread->pawnHistory[pawn_structure_index(pos)][movedPiece][move.to_sq()];

                // Continuation history based pruning
                if (history < -4348 * depth)
                    continue;

                history += 68 * thisThread->mainHistory[us][move.from_to()] / 32;

                lmrDepth += history / 3593;

                Value futilityValue = ss->staticEval + (bestMove ? 48 : 146) + 116 * lmrDepth
                                    + 103 * (bestValue < ss->staticEval - 128);

                // Futility pruning: parent node
                // (*Scaler): Generally, more frequent futility pruning
                // scales well with respect to time and threads
                if (!ss->inCheck && lmrDepth < 12 && futilityValue <= alpha)
                {
                    if (bestValue <= futilityValue && !is_decisive(bestValue)
                        && !is_win(futilityValue))
                        bestValue = futilityValue;
                    continue;
                }

                lmrDepth = std::max(lmrDepth, 0);

                // Prune moves with negative SEE
                if (!pos.see_ge(move, -27 * lmrDepth * lmrDepth))
                    continue;
            }
        }

        // Step 15. Extensions
        // We take care to not overdo to avoid search getting stuck.
        if (ss->ply < thisThread->rootDepth * 2)
        {
            // Singular extension search. If all moves but one
            // fail low on a search of (alpha-s, beta-s), and just one fails high on
            // (alpha, beta), then that move is singular and should be extended. To
            // verify this we do a reduced search on the position excluding the ttMove
            // and if the result is lower than ttValue minus a margin, then we will
            // extend the ttMove. Recursive singular search is avoided.

            // (* Scaler) Generally, higher singularBeta (i.e closer to ttValue)
            // and lower extension margins scale well.

            if (!rootNode && move == ttData.move && !excludedMove
                && depth >= 6 - (thisThread->completedDepth > 29) + ss->ttPv
                && is_valid(ttData.value) && !is_decisive(ttData.value)
                && (ttData.bound & BOUND_LOWER) && ttData.depth >= depth - 3)
            {
                Value singularBeta  = ttData.value - (59 + 77 * (ss->ttPv && !PvNode)) * depth / 54;
                Depth singularDepth = newDepth / 2;

                ss->excludedMove = move;
                value =
                  search<NonPV>(pos, ss, singularBeta - 1, singularBeta, singularDepth, cutNode);
                ss->excludedMove = Move::none();

                if (value < singularBeta)
                {
                    int corrValAdj1  = std::abs(correctionValue) / 248873;
                    int corrValAdj2  = std::abs(correctionValue) / 255331;
                    int doubleMargin = 262 * PvNode - 188 * !ttCapture - corrValAdj1
                                     - ttMoveHistory[pawn_structure_index(pos)][us] / 128;
                    int tripleMargin =
                      88 + 265 * PvNode - 256 * !ttCapture + 93 * ss->ttPv - corrValAdj2;

                    extension = 1 + (value < singularBeta - doubleMargin)
                              + (value < singularBeta - tripleMargin);

                    depth++;
                }

                // Multi-cut pruning
                // Our ttMove is assumed to fail high based on the bound of the TT entry,
                // and if after excluding the ttMove with a reduced search we fail high
                // over the original beta, we assume this expected cut-node is not
                // singular (multiple moves fail high), and we can prune the whole
                // subtree by returning a softbound.
                else if (value >= beta && !is_decisive(value))
                    return value;

                // Negative extensions
                // If other moves failed high over (ttValue - margin) without the
                // ttMove on a reduced search, but we cannot do multi-cut because
                // (ttValue - margin) is lower than the original beta, we do not know
                // if the ttMove is singular or can do a multi-cut, so we reduce the
                // ttMove in favor of other moves based on some conditions:

                // If the ttMove is assumed to fail high over current beta
                else if (ttData.value >= beta)
                    extension = -3;

                // If we are on a cutNode but the ttMove is not assumed to fail high
                // over current beta
                else if (cutNode)
                    extension = -2;
            }
        }

        // Step 16. Make the move
        do_move(pos, move, st, givesCheck);
        thisThread->nodes.fetch_add(1, std::memory_order_relaxed);

        // Add extension to new depth
        newDepth += extension;

        // Update the current move (this must be done after singular extension search)
        ss->currentMove = move;
        ss->isTTMove    = (move == ttData.move);
        ss->continuationHistory =
          &thisThread->continuationHistory[ss->inCheck][capture][movedPiece][move.to_sq()];
        ss->continuationCorrectionHistory =
          &thisThread->continuationCorrectionHistory[movedPiece][move.to_sq()];
        uint64_t nodeCount = rootNode ? uint64_t(nodes) : 0;

        // Decrease reduction for PvNodes (*Scaler)
        if (ss->ttPv)
            r -= 2381 + PvNode * 1008 + (ttData.value > alpha) * 880
               + (ttData.depth >= depth) * (1022 + cutNode * 1140);

        // These reduction adjustments have no proven non-linear scaling

        r += 306 - moveCount * 34;

        r -= std::abs(correctionValue) / 29696;

        if (PvNode && std::abs(bestValue) <= 2000)
            r -= risk_tolerance(pos, bestValue);

        // Increase reduction for cut nodes
        if (cutNode)
            r += 2784 + 1038 * !ttData.move;

        // Increase reduction if ttMove is a capture but the current move is not a capture
        if (ttCapture && !capture)
            r += 1171 + (depth < 8) * 985;

        // Increase reduction if next ply has a lot of fail high
        if ((ss + 1)->cutoffCnt > 2)
            r += 1042 + allNode * 864;

        // For first picked move (ttMove) reduce reduction
        else if (move == ttData.move)
            r -= 1937;

        if (capture)
            ss->statScore =
              846 * int(PieceValue[pos.captured_piece()]) / 128
              + thisThread->captureHistory[movedPiece][move.to_sq()][type_of(pos.captured_piece())]
              - 4822;
        else if (ss->inCheck)
            ss->statScore = thisThread->mainHistory[us][move.from_to()]
                          + (*contHist[0])[movedPiece][move.to_sq()] - 2771;
        else
            ss->statScore = 2 * thisThread->mainHistory[us][move.from_to()]
                          + (*contHist[0])[movedPiece][move.to_sq()]
                          + (*contHist[1])[movedPiece][move.to_sq()] - 3271;

        // Decrease/increase reduction for moves with a good/bad history
        r -= ss->statScore * 1582 / 16384;

        // Step 17. Late moves reduction / extension (LMR)
        if (depth >= 2 && moveCount > 1)
        {
            // In general we want to cap the LMR depth search at newDepth, but when
            // reduction is negative, we allow this move a limited search extension
            // beyond the first move depth.
            // To prevent problems when the max value is less than the min value,
            // std::clamp has been replaced by a more robust implementation.


            Depth d = std::max(
              1, std::min(newDepth - r / 1024, newDepth + !allNode + (PvNode && !bestMove)));

            ss->reduction = newDepth - d;

            value         = -search<NonPV>(pos, ss + 1, -(alpha + 1), -alpha, d, true);
            ss->reduction = 0;


            // Do a full-depth search when reduced LMR search fails high
            if (value > alpha && d < newDepth)
            {
                // Adjust full-depth search based on LMR results - if the result was
                // good enough search deeper, if it was bad enough search shallower.
                const bool doDeeperSearch    = value > (bestValue + 43 + 2 * newDepth);
                const bool doShallowerSearch = value < bestValue + 9;

                newDepth += doDeeperSearch - doShallowerSearch;

                if (newDepth > d)
                    value = -search<NonPV>(pos, ss + 1, -(alpha + 1), -alpha, newDepth, !cutNode);

                // Post LMR continuation history updates
                update_continuation_histories(ss, movedPiece, move.to_sq(), 1600);
            }
            else if (value > alpha && value < bestValue + 9)
                newDepth--;
        }

        // Step 18. Full-depth search when LMR is skipped
        else if (!PvNode || moveCount > 1)
        {
            // Increase reduction if ttMove is not present
            if (!ttData.move)
                r += 1156;

            // Note that if expected reduction is high, we reduce search depth here
            value = -search<NonPV>(pos, ss + 1, -(alpha + 1), -alpha,
                                   newDepth - (r > 3495) - (r > 5510 && newDepth > 2), !cutNode);
        }

        // For PV nodes only, do a full PV search on the first move or after a fail high,
        // otherwise let the parent node fail low with value <= alpha and try another move.
        if (PvNode && (moveCount == 1 || value > alpha))
        {
            (ss + 1)->pv    = pv;
            (ss + 1)->pv[0] = Move::none();

            // Extend move from transposition table if we are about to dive into qsearch.
            if (move == ttData.move && thisThread->rootDepth > 8)
                newDepth = std::max(newDepth, 1);

            value = -search<PV>(pos, ss + 1, -beta, -alpha, newDepth, false);
        }

        // Step 19. Undo move
        undo_move(pos, move);

        assert(value > -VALUE_INFINITE && value < VALUE_INFINITE);

        // Step 20. Check for a new best move
        // Finished searching the move. If a stop occurred, the return value of
        // the search cannot be trusted, and we return immediately without updating
        // best move, principal variation nor transposition table.
        if (threads.stop.load(std::memory_order_relaxed))
            return VALUE_ZERO;

        if (rootNode)
        {
            RootMove& rm =
              *std::find(thisThread->rootMoves.begin(), thisThread->rootMoves.end(), move);

            rm.effort += nodes - nodeCount;

            rm.averageScore =
              rm.averageScore != -VALUE_INFINITE ? (value + rm.averageScore) / 2 : value;

            rm.meanSquaredScore = rm.meanSquaredScore != -VALUE_INFINITE * VALUE_INFINITE
                                  ? (value * std::abs(value) + rm.meanSquaredScore) / 2
                                  : value * std::abs(value);

            // PV move or new best move?
            if (moveCount == 1 || value > alpha)
            {
                rm.score = rm.uciScore = value;
                rm.selDepth            = thisThread->selDepth;
                rm.scoreLowerbound = rm.scoreUpperbound = false;

                if (value >= beta)
                {
                    rm.scoreLowerbound = true;
                    rm.uciScore        = beta;
                }
                else if (value <= alpha)
                {
                    rm.scoreUpperbound = true;
                    rm.uciScore        = alpha;
                }

                rm.pv.resize(1);

                assert((ss + 1)->pv);

                for (Move* m = (ss + 1)->pv; *m != Move::none(); ++m)
                    rm.pv.push_back(*m);

                // We record how often the best move has been changed in each iteration.
                // This information is used for time management. In MultiPV mode,
                // we must take care to only do this for the first PV line.
                if (moveCount > 1 && !thisThread->pvIdx)
                    ++thisThread->bestMoveChanges;
            }
            else
                // All other moves but the PV, are set to the lowest value: this
                // is not a problem when sorting because the sort is stable and the
                // move position in the list is preserved - just the PV is pushed up.
                rm.score = -VALUE_INFINITE;
        }

        // In case we have an alternative move equal in eval to the current bestmove,
        // promote it to bestmove by pretending it just exceeds alpha (but not beta).
        int inc = (value == bestValue && ss->ply + 2 >= thisThread->rootDepth
                   && (int(nodes) & 15) == 0 && !is_win(std::abs(value) + 1));

        if (value + inc > bestValue)
        {
            bestValue = value;

            if (value + inc > alpha)
            {
                bestMove = move;

                if (PvNode && !rootNode)  // Update pv even in fail-high case
                    update_pv(ss->pv, move, (ss + 1)->pv);

                if (value >= beta)
                {
                    // (* Scaler) Especially if they make cutoffCnt increment more often.
                    ss->cutoffCnt += (extension < 2) || PvNode;
                    assert(value >= beta);  // Fail high
                    break;
                }
                else
                {
                    // Reduce other moves if we have found at least one score improvement
                    if (depth > 2 && depth < 16 && !is_decisive(value))
                        depth -= 2;

                    assert(depth > 0);
                    alpha = value;  // Update alpha! Always alpha < beta
                }
            }
        }

        // If the move is worse than some previously searched move,
        // remember it, to update its stats later.
        if (move != bestMove && moveCount <= 32)
        {
            if (capture)
                capturesSearched.push_back(move);
            else
                quietsSearched.push_back(move);
        }
    }

    // Step 21. Check for mate and stalemate
    // All legal moves have been searched and if there are no legal moves, it
    // must be a mate or a stalemate. If we are in a singular extension search then
    // return a fail low score.

    assert(moveCount || !ss->inCheck || excludedMove || !MoveList<LEGAL>(pos).size());

    // Adjust best value for fail high cases
    if (bestValue >= beta && !is_decisive(bestValue) && !is_decisive(beta) && !is_decisive(alpha))
        bestValue = (bestValue * depth + beta) / (depth + 1);

    if (!moveCount)
        bestValue = excludedMove ? alpha : ss->inCheck ? mated_in(ss->ply) : VALUE_DRAW;

    // If there is a move that produces search value greater than alpha,
    // we update the stats of searched moves.
    else if (bestMove)
    {
        update_all_stats(pos, ss, *this, bestMove, prevSq, quietsSearched, capturesSearched, depth,
                         bestMove == ttData.move, moveCount);
        if (!PvNode)
        {
            int bonus = (ttData.move == move) ? 800 : -600 * moveCount;
            ttMoveHistory[pawn_structure_index(pos)][us] << bonus;
        }
    }

    // Bonus for prior quiet countermove that caused the fail low
    else if (!priorCapture && prevSq != SQ_NONE)
    {
        int bonusScale =
          (std::clamp(80 * depth - 320, 0, 200) + 34 * !allNode + 164 * ((ss - 1)->moveCount > 8)
           + 141 * (!ss->inCheck && bestValue <= ss->staticEval - 100)
           + 121 * (!(ss - 1)->inCheck && bestValue <= -(ss - 1)->staticEval - 75)
           + 86 * ((ss - 1)->isTTMove) + 86 * (ss->cutoffCnt <= 3)
           + std::min(-(ss - 1)->statScore / 112, 303));

        bonusScale = std::max(bonusScale, 0);

        const int scaledBonus = std::min(160 * depth - 99, 1492) * bonusScale;

        update_continuation_histories(ss - 1, pos.piece_on(prevSq), prevSq,
                                      scaledBonus * 388 / 32768);

        thisThread->mainHistory[~us][((ss - 1)->currentMove).from_to()]
          << scaledBonus * 212 / 32768;

        if (type_of(pos.piece_on(prevSq)) != PAWN && ((ss - 1)->currentMove).type_of() != PROMOTION)
            thisThread->pawnHistory[pawn_structure_index(pos)][pos.piece_on(prevSq)][prevSq]
              << scaledBonus * 1055 / 32768;
    }

    // Bonus for prior capture countermove that caused the fail low
    else if (priorCapture && prevSq != SQ_NONE)
    {
        Piece capturedPiece = pos.captured_piece();
        assert(capturedPiece != NO_PIECE);
        thisThread->captureHistory[pos.piece_on(prevSq)][prevSq][type_of(capturedPiece)] << 1100;
    }

    if (PvNode)
        bestValue = std::min(bestValue, maxValue);

    // If no good move is found and the previous position was ttPv, then the previous
    // opponent move is probably good and the new position is added to the search tree.
    if (bestValue <= alpha)
        ss->ttPv = ss->ttPv || (ss - 1)->ttPv;

    // Write gathered information in transposition table. Note that the
    // static evaluation is saved as it was before correction history.
    if (!excludedMove && !(rootNode && thisThread->pvIdx))
        ttWriter.write(posKey, value_to_tt(bestValue, ss->ply), ss->ttPv,
                       bestValue >= beta    ? BOUND_LOWER
                       : PvNode && bestMove ? BOUND_EXACT
                                            : BOUND_UPPER,
                       depth, bestMove, unadjustedStaticEval, tt.generation());

    // Adjust correction history
    if (!ss->inCheck && !(bestMove && pos.capture(bestMove))
        && ((bestValue < ss->staticEval && bestValue < beta)  // negative correction & no fail high
            || (bestValue > ss->staticEval && bestMove)))     // positive correction & no fail low
    {
        auto bonus = std::clamp(int(bestValue - ss->staticEval) * depth / 8,
                                -CORRECTION_HISTORY_LIMIT / 4, CORRECTION_HISTORY_LIMIT / 4);
        update_correction_history(pos, ss, *thisThread, bonus);
    }

    assert(bestValue > -VALUE_INFINITE && bestValue < VALUE_INFINITE);

    return bestValue;
}


// Quiescence search function, which is called by the main search function with
// depth zero, or recursively with further decreasing depth. With depth <= 0, we
// "should" be using static eval only, but tactical moves may confuse the static eval.
// To fight this horizon effect, we implement this qsearch of tactical moves.
// See https://www.chessprogramming.org/Horizon_Effect
// and https://www.chessprogramming.org/Quiescence_Search
template<NodeType nodeType>
Value Search::Worker::qsearch(Position& pos, Stack* ss, Value alpha, Value beta) {

    static_assert(nodeType != Root);
    constexpr bool PvNode = nodeType == PV;

    assert(alpha >= -VALUE_INFINITE && alpha < beta && beta <= VALUE_INFINITE);
    assert(PvNode || (alpha == beta - 1));

    // Check if we have an upcoming move that draws by repetition
    if (alpha < VALUE_DRAW && pos.upcoming_repetition(ss->ply))
    {
        alpha = value_draw(this->nodes);
        if (alpha >= beta)
            return alpha;
    }

    Move      pv[MAX_PLY + 1];
    StateInfo st;

    Key   posKey;
    Move  move, bestMove;
    Value bestValue, value, futilityBase;
    bool  pvHit, givesCheck, capture;
    int   moveCount;

    // Step 1. Initialize node
    if (PvNode)
    {
        (ss + 1)->pv = pv;
        ss->pv[0]    = Move::none();
    }

    Worker* thisThread = this;
    bestMove           = Move::none();
    ss->inCheck        = pos.checkers();
    moveCount          = 0;

    // Used to send selDepth info to GUI (selDepth counts from 1, ply from 0)
    if (PvNode && thisThread->selDepth < ss->ply + 1)
        thisThread->selDepth = ss->ply + 1;

    // Step 2. Check for an immediate draw or maximum ply reached
    if (pos.is_draw(ss->ply) || ss->ply >= MAX_PLY)
        return (ss->ply >= MAX_PLY && !ss->inCheck) ? evaluate(pos) : VALUE_DRAW;

    assert(0 <= ss->ply && ss->ply < MAX_PLY);

    // Step 3. Transposition table lookup
    posKey                         = pos.key();
    auto [ttHit, ttData, ttWriter] = tt.probe(posKey);
    // Need further processing of the saved data
    ss->ttHit    = ttHit;
    ttData.move  = ttHit ? ttData.move : Move::none();
    ttData.value = ttHit ? value_from_tt(ttData.value, ss->ply, pos.rule50_count()) : VALUE_NONE;
    pvHit        = ttHit && ttData.is_pv;

    // At non-PV nodes we check for an early TT cutoff
    if (!PvNode && ttData.depth >= DEPTH_QS
        && is_valid(ttData.value)  // Can happen when !ttHit or when access race in probe()
        && (ttData.bound & (ttData.value >= beta ? BOUND_LOWER : BOUND_UPPER)))
        return ttData.value;

    // Step 4. Static evaluation of the position
    Value unadjustedStaticEval = VALUE_NONE;
    if (ss->inCheck)
        bestValue = futilityBase = -VALUE_INFINITE;
    else
    {
        const auto correctionValue = correction_value(*thisThread, pos, ss);

        if (ss->ttHit)
        {
            // Never assume anything about values stored in TT
            unadjustedStaticEval = ttData.eval;
            if (!is_valid(unadjustedStaticEval))
                unadjustedStaticEval = evaluate(pos);
            ss->staticEval = bestValue =
              to_corrected_static_eval(unadjustedStaticEval, correctionValue);

            // ttValue can be used as a better position evaluation
            if (is_valid(ttData.value) && !is_decisive(ttData.value)
                && (ttData.bound & (ttData.value > bestValue ? BOUND_LOWER : BOUND_UPPER)))
                bestValue = ttData.value;
        }
        else
        {
            // In case of null move search, use previous static eval with opposite sign
            unadjustedStaticEval =
              (ss - 1)->currentMove != Move::null() ? evaluate(pos) : -(ss - 1)->staticEval;
            ss->staticEval = bestValue =
              to_corrected_static_eval(unadjustedStaticEval, correctionValue);
        }

        // Stand pat. Return immediately if static value is at least beta
        if (bestValue >= beta)
        {
            if (!is_decisive(bestValue))
                bestValue = (bestValue + beta) / 2;
            if (!ss->ttHit)
                ttWriter.write(posKey, value_to_tt(bestValue, ss->ply), false, BOUND_LOWER,
                               DEPTH_UNSEARCHED, Move::none(), unadjustedStaticEval,
                               tt.generation());
            return bestValue;
        }

        if (bestValue > alpha)
            alpha = bestValue;

        futilityBase = ss->staticEval + 359;
    }

    const PieceToHistory* contHist[] = {(ss - 1)->continuationHistory,
                                        (ss - 2)->continuationHistory};

    Square prevSq = ((ss - 1)->currentMove).is_ok() ? ((ss - 1)->currentMove).to_sq() : SQ_NONE;

    // Initialize a MovePicker object for the current position, and prepare to search
    // the moves. We presently use two stages of move generator in quiescence search:
    // captures, or evasions only when in check.
    MovePicker mp(pos, ttData.move, DEPTH_QS, &thisThread->mainHistory, &thisThread->lowPlyHistory,
                  &thisThread->captureHistory, contHist, &thisThread->pawnHistory, ss->ply);

    // Step 5. Loop through all pseudo-legal moves until no moves remain or a beta
    // cutoff occurs.
    while ((move = mp.next_move()) != Move::none())
    {
        assert(move.is_ok());

        if (!pos.legal(move))
            continue;

        givesCheck = pos.gives_check(move);
        capture    = pos.capture_stage(move);

        moveCount++;

        // Step 6. Pruning
        if (!is_loss(bestValue))
        {
            // Futility pruning and moveCount pruning
            if (!givesCheck && move.to_sq() != prevSq && !is_loss(futilityBase)
                && move.type_of() != PROMOTION)
            {
                if (moveCount > 2)
                    continue;

                Value futilityValue = futilityBase + PieceValue[pos.piece_on(move.to_sq())];

                // If static eval + value of piece we are going to capture is
                // much lower than alpha, we can prune this move.
                if (futilityValue <= alpha)
                {
                    bestValue = std::max(bestValue, futilityValue);
                    continue;
                }

                // If static exchange evaluation is low enough
                // we can prune this move.
                if (!pos.see_ge(move, alpha - futilityBase))
                {
                    bestValue = std::min(alpha, futilityBase);
                    continue;
                }
            }

            // Continuation history based pruning
            if (!capture
                && (*contHist[0])[pos.moved_piece(move)][move.to_sq()]
                       + thisThread->pawnHistory[pawn_structure_index(pos)][pos.moved_piece(move)]
                                                [move.to_sq()]
                     <= 6290)
                continue;

            // Do not search moves with bad enough SEE values
            if (!pos.see_ge(move, -75))
                continue;
        }

        // Step 7. Make and search the move
        Piece movedPiece = pos.moved_piece(move);

        do_move(pos, move, st, givesCheck);
        thisThread->nodes.fetch_add(1, std::memory_order_relaxed);

        // Update the current move
        ss->currentMove = move;
        ss->continuationHistory =
          &thisThread->continuationHistory[ss->inCheck][capture][movedPiece][move.to_sq()];
        ss->continuationCorrectionHistory =
          &thisThread->continuationCorrectionHistory[movedPiece][move.to_sq()];

        value = -qsearch<nodeType>(pos, ss + 1, -beta, -alpha);
        undo_move(pos, move);

        assert(value > -VALUE_INFINITE && value < VALUE_INFINITE);

        // Step 8. Check for a new best move
        if (value > bestValue)
        {
            bestValue = value;

            if (value > alpha)
            {
                bestMove = move;

                if (PvNode)  // Update pv even in fail-high case
                    update_pv(ss->pv, move, (ss + 1)->pv);

                if (value < beta)  // Update alpha here!
                    alpha = value;
                else
                    break;  // Fail high
            }
        }
    }

    // Step 9. Check for mate
    // All legal moves have been searched. A special case: if we are
    // in check and no legal moves were found, it is checkmate.
    if (ss->inCheck && bestValue == -VALUE_INFINITE)
    {
        assert(!MoveList<LEGAL>(pos).size());
        return mated_in(ss->ply);  // Plies to mate from the root
    }

    if (!is_decisive(bestValue) && bestValue > beta)
        bestValue = (bestValue + beta) / 2;

    // Save gathered info in transposition table. The static evaluation
    // is saved as it was before adjustment by correction history.
    ttWriter.write(posKey, value_to_tt(bestValue, ss->ply), pvHit,
                   bestValue >= beta ? BOUND_LOWER : BOUND_UPPER, DEPTH_QS, bestMove,
                   unadjustedStaticEval, tt.generation());

    assert(bestValue > -VALUE_INFINITE && bestValue < VALUE_INFINITE);

    return bestValue;
}

Depth Search::Worker::reduction(bool i, Depth d, int mn, int delta) const {
    int reductionScale = reductions[d] * reductions[mn];
    return reductionScale - delta * 764 / rootDelta + !i * reductionScale * 191 / 512 + reduction_constant;
}

// elapsed() returns the time elapsed since the search started. If the
// 'nodestime' option is enabled, it will return the count of nodes searched
// instead. This function is called to check whether the search should be
// stopped based on predefined thresholds like time limits or nodes searched.
//
// elapsed_time() returns the actual time elapsed since the start of the search.
// This function is intended for use only when printing PV outputs, and not used
// for making decisions within the search algorithm itself.
TimePoint Search::Worker::elapsed() const {
    return main_manager()->tm.elapsed([this]() { return threads.nodes_searched(); });
}

TimePoint Search::Worker::elapsed_time() const { return main_manager()->tm.elapsed_time(); }

Value Search::Worker::evaluate(const Position& pos) {
    return Eval::evaluate(networks[numaAccessToken], pos, accumulatorStack, refreshTable,
                          optimism[pos.side_to_move()]);
}

namespace {
// Adjusts a mate or TB score from "plies to mate from the root" to
// "plies to mate from the current position". Standard scores are unchanged.
// The function is called before storing a value in the transposition table.
Value value_to_tt(Value v, int ply) { return is_win(v) ? v + ply : is_loss(v) ? v - ply : v; }


// Inverse of value_to_tt(): it adjusts a mate or TB score from the transposition
// table (which refers to the plies to mate/be mated from current position) to
// "plies to mate/be mated (TB win/loss) from the root". However, to avoid
// potentially false mate or TB scores related to the 50 moves rule and the
// graph history interaction, we return the highest non-TB score instead.
Value value_from_tt(Value v, int ply, int r50c) {

    if (!is_valid(v))
        return VALUE_NONE;

    // handle TB win or better
    if (is_win(v))
    {
        // Downgrade a potentially false mate score
        if (v >= VALUE_MATE_IN_MAX_PLY && VALUE_MATE - v > 100 - r50c)
            return VALUE_TB_WIN_IN_MAX_PLY - 1;

        // Downgrade a potentially false TB score.
        if (VALUE_TB - v > 100 - r50c)
            return VALUE_TB_WIN_IN_MAX_PLY - 1;

        return v - ply;
    }

    // handle TB loss or worse
    if (is_loss(v))
    {
        // Downgrade a potentially false mate score.
        if (v <= VALUE_MATED_IN_MAX_PLY && VALUE_MATE + v > 100 - r50c)
            return VALUE_TB_LOSS_IN_MAX_PLY + 1;

        // Downgrade a potentially false TB score.
        if (VALUE_TB + v > 100 - r50c)
            return VALUE_TB_LOSS_IN_MAX_PLY + 1;

        return v + ply;
    }

    return v;
}


// Adds current move and appends child pv[]
void update_pv(Move* pv, Move move, const Move* childPv) {

    for (*pv++ = move; childPv && *childPv != Move::none();)
        *pv++ = *childPv++;
    *pv = Move::none();
}


// Updates stats at the end of search() when a bestMove is found
void update_all_stats(const Position&      pos,
                      Stack*               ss,
                      Search::Worker&      workerThread,
                      Move                 bestMove,
                      Square               prevSq,
                      ValueList<Move, 32>& quietsSearched,
                      ValueList<Move, 32>& capturesSearched,
                      Depth                depth,
                      bool                 isTTMove,
                      int                  moveCount) {

    CapturePieceToHistory& captureHistory = workerThread.captureHistory;
    Piece                  moved_piece    = pos.moved_piece(bestMove);
    PieceType              captured;

    int bonus = std::min(141 * depth - 89, 1613) + 311 * isTTMove;
    int malus = std::min(695 * depth - 215, 2808) - 31 * (moveCount - 1);

    if (!pos.capture_stage(bestMove))
    {
        update_quiet_histories(pos, ss, workerThread, bestMove, bonus * 1129 / 1024);

        // Decrease stats for all non-best quiet moves
        for (Move move : quietsSearched)
            update_quiet_histories(pos, ss, workerThread, move, -malus * 1246 / 1024);
    }
    else
    {
        // Increase stats for the best move in case it was a capture move
        captured = type_of(pos.piece_on(bestMove.to_sq()));
        captureHistory[moved_piece][bestMove.to_sq()][captured] << bonus * 1187 / 1024;
    }

    // Extra penalty for a quiet early move that was not a TT move in
    // previous ply when it gets refuted.
    if (prevSq != SQ_NONE && ((ss - 1)->moveCount == 1 + (ss - 1)->ttHit) && !pos.captured_piece())
        update_continuation_histories(ss - 1, pos.piece_on(prevSq), prevSq, -malus * 987 / 1024);

    // Decrease stats for all non-best capture moves
    for (Move move : capturesSearched)
    {
        moved_piece = pos.moved_piece(move);
        captured    = type_of(pos.piece_on(move.to_sq()));
        captureHistory[moved_piece][move.to_sq()][captured] << -malus * 1377 / 1024;
    }
}


// Updates histories of the move pairs formed by moves
// at ply -1, -2, -3, -4, and -6 with current move.
void update_continuation_histories(Stack* ss, Piece pc, Square to, int bonus) {
    static constexpr std::array<ConthistBonus, 6> conthist_bonuses = {
      {{1, 1103}, {2, 659}, {3, 323}, {4, 533}, {5, 121}, {6, 474}}};

    for (const auto [i, weight] : conthist_bonuses)
    {
        // Only update the first 2 continuation histories if we are in check
        if (ss->inCheck && i > 2)
            break;
        if (((ss - i)->currentMove).is_ok())
            (*(ss - i)->continuationHistory)[pc][to] << bonus * weight / 1024;
    }
}

// Updates move sorting heuristics

void update_quiet_histories(
  const Position& pos, Stack* ss, Search::Worker& workerThread, Move move, int bonus) {

    Color us = pos.side_to_move();
    workerThread.mainHistory[us][move.from_to()] << bonus;  // Untuned to prevent duplicate effort

    if (ss->ply < LOW_PLY_HISTORY_SIZE)
        workerThread.lowPlyHistory[ss->ply][move.from_to()] << bonus * 829 / 1024;

    update_continuation_histories(ss, pos.moved_piece(move), move.to_sq(), bonus * 1004 / 1024);

    int pIndex = pawn_structure_index(pos);
    workerThread.pawnHistory[pIndex][pos.moved_piece(move)][move.to_sq()] << bonus * 587 / 1024;
}

}

// When playing with strength handicap, choose the best move among a set of
// RootMoves using a statistical rule dependent on 'level'. Idea by Heinz van Saanen.
Move Skill::pick_best(const RootMoves& rootMoves, size_t multiPV) {
    static PRNG rng(now());  // PRNG sequence should be non-deterministic

    // RootMoves are already sorted by score in descending order
    Value  topScore = rootMoves[0].score;
    int    delta    = std::min(topScore - rootMoves[multiPV - 1].score, int(PawnValue));
    int    maxScore = -VALUE_INFINITE;
    double weakness = 120 - 2 * level;

    // Choose best move. For each move score we add two terms, both dependent on
    // weakness. One is deterministic and bigger for weaker levels, and one is
    // random. Then we choose the move with the resulting highest score.
    for (size_t i = 0; i < multiPV; ++i)
    {
        // This is our magic formula
        int push = int(weakness * int(topScore - rootMoves[i].score)
                       + delta * (rng.rand<unsigned>() % int(weakness)))
                 / 128;

        if (rootMoves[i].score + push >= maxScore)
        {
            maxScore = rootMoves[i].score + push;
            best     = rootMoves[i].pv[0];
        }
    }

    return best;
}


// Used to print debug info and, more importantly, to detect
// when we are out of available time and thus stop the search.
void SearchManager::check_time(Search::Worker& worker) {
    if (--callsCnt > 0)
        return;

    // When using nodes, ensure checking rate is not lower than 0.1% of nodes
    callsCnt = worker.limits.nodes ? std::min(512, int(worker.limits.nodes / 1024)) : 512;

    static TimePoint lastInfoTime = now();

    TimePoint elapsed = tm.elapsed([&worker]() { return worker.threads.nodes_searched(); });
    TimePoint tick    = worker.limits.startTime + elapsed;

    if (tick - lastInfoTime >= 1000)
    {
        lastInfoTime = tick;
        dbg_print();
    }

    // We should not stop pondering until told so by the GUI
    if (ponder)
        return;

    if (
      // Later we rely on the fact that we can at least use the mainthread previous
      // root-search score and PV in a multithreaded environment to prove mated-in scores.
      worker.completedDepth >= 1
      && ((worker.limits.use_time_management() && (elapsed > tm.maximum() || stopOnPonderhit))
          || (worker.limits.movetime && elapsed >= worker.limits.movetime)
          || (worker.limits.nodes && worker.threads.nodes_searched() >= worker.limits.nodes)))
        worker.threads.stop = worker.threads.abortedSearch = true;
}

// Used to correct and extend PVs for moves that have a TB (but not a mate) score.
// Keeps the search based PV for as long as it is verified to maintain the game
// outcome, truncates afterwards. Finally, extends to mate the PV, providing a
// possible continuation (but not a proven mating line).
void syzygy_extend_pv(const OptionsMap&         options,
                      const Search::LimitsType& limits,
                      Position&                 pos,
                      RootMove&                 rootMove,
                      Value&                    v) {

    auto t_start      = std::chrono::steady_clock::now();
    int  moveOverhead = int(options["Move Overhead"]);
    bool rule50       = bool(options["Syzygy50MoveRule"]);

    // Do not use more than moveOverhead / 2 time, if time management is active
    auto time_abort = [&t_start, &moveOverhead, &limits]() -> bool {
        auto t_end = std::chrono::steady_clock::now();
        return limits.use_time_management()
            && 2 * std::chrono::duration<double, std::milli>(t_end - t_start).count()
                 > moveOverhead;
    };

    std::list<StateInfo> sts;

    // Step 0, do the rootMove, no correction allowed, as needed for MultiPV in TB.
    auto& stRoot = sts.emplace_back();
    pos.do_move(rootMove.pv[0], stRoot);
    int ply = 1;

    // Step 1, walk the PV to the last position in TB with correct decisive score
    while (size_t(ply) < rootMove.pv.size())
    {
        Move& pvMove = rootMove.pv[ply];

        RootMoves legalMoves;
        for (const auto& m : MoveList<LEGAL>(pos))
            legalMoves.emplace_back(m);

        Tablebases::Config config = Tablebases::rank_root_moves(options, pos, legalMoves);
        RootMove&          rm     = *std::find(legalMoves.begin(), legalMoves.end(), pvMove);

        if (legalMoves[0].tbRank != rm.tbRank)
            break;

        ply++;

        auto& st = sts.emplace_back();
        pos.do_move(pvMove, st);

        // Do not allow for repetitions or drawing moves along the PV in TB regime
        if (config.rootInTB && ((rule50 && pos.is_draw(ply)) || pos.is_repetition(ply)))
        {
            pos.undo_move(pvMove);
            ply--;
            break;
        }

        // Full PV shown will thus be validated and end in TB.
        // If we cannot validate the full PV in time, we do not show it.
        if (config.rootInTB && time_abort())
            break;
    }

    // Resize the PV to the correct part
    rootMove.pv.resize(ply);

    // Step 2, now extend the PV to mate, as if the user explored syzygy-tables.info
    // using top ranked moves (minimal DTZ), which gives optimal mates only for simple
    // endgames e.g. KRvK.
    while (!(rule50 && pos.is_draw(0)))
    {
        if (time_abort())
            break;

        RootMoves legalMoves;
        for (const auto& m : MoveList<LEGAL>(pos))
        {
            auto&     rm = legalMoves.emplace_back(m);
            StateInfo tmpSI;
            pos.do_move(m, tmpSI);
            // Give a score of each move to break DTZ ties restricting opponent mobility,
            // but not giving the opponent a capture.
            for (const auto& mOpp : MoveList<LEGAL>(pos))
                rm.tbRank -= pos.capture(mOpp) ? 100 : 1;
            pos.undo_move(m);
        }

        // Mate found
        if (legalMoves.size() == 0)
            break;

        // Sort moves according to their above assigned rank.
        // This will break ties for moves with equal DTZ in rank_root_moves.
        std::stable_sort(
          legalMoves.begin(), legalMoves.end(),
          [](const Search::RootMove& a, const Search::RootMove& b) { return a.tbRank > b.tbRank; });

        // The winning side tries to minimize DTZ, the losing side maximizes it
        Tablebases::Config config = Tablebases::rank_root_moves(options, pos, legalMoves, true);

        // If DTZ is not available we might not find a mate, so we bail out
        if (!config.rootInTB || config.cardinality > 0)
            break;

        ply++;

        Move& pvMove = legalMoves[0].pv[0];
        rootMove.pv.push_back(pvMove);
        auto& st = sts.emplace_back();
        pos.do_move(pvMove, st);
    }

    // Finding a draw in this function is an exceptional case, that cannot happen when rule50 is false or
    // during engine game play, since we have a winning score, and play correctly
    // with TB support. However, it can be that a position is draw due to the 50 move
    // rule if it has been been reached on the board with a non-optimal 50 move counter
    // (e.g. 8/8/6k1/3B4/3K4/4N3/8/8 w - - 54 106 ) which TB with dtz counter rounding
    // cannot always correctly rank. See also
    // https://github.com/official-stockfish/Stockfish/issues/5175#issuecomment-2058893495
    // We adjust the score to match the found PV. Note that a TB loss score can be
    // displayed if the engine did not find a drawing move yet, but eventually search
    // will figure it out (e.g. 1kq5/q2r4/5K2/8/8/8/8/7Q w - - 96 1 )
    if (pos.is_draw(0))
        v = VALUE_DRAW;

    // Undo the PV moves
    for (auto it = rootMove.pv.rbegin(); it != rootMove.pv.rend(); ++it)
        pos.undo_move(*it);

    // Inform if we couldn't get a full extension in time
    if (time_abort())
        sync_cout
          << "info string Syzygy based PV extension requires more time, increase Move Overhead as needed."
          << sync_endl;
}

void SearchManager::pv(Search::Worker&           worker,
                       const ThreadPool&         threads,
                       const TranspositionTable& tt,
                       Depth                     depth) {

    const auto nodes     = threads.nodes_searched();
    auto&      rootMoves = worker.rootMoves;
    auto&      pos       = worker.rootPos;
    size_t     pvIdx     = worker.pvIdx;
    size_t     multiPV   = std::min(size_t(worker.options["MultiPV"]), rootMoves.size());
    uint64_t   tbHits    = threads.tb_hits() + (worker.tbConfig.rootInTB ? rootMoves.size() : 0);

    for (size_t i = 0; i < multiPV; ++i)
    {
        bool updated = rootMoves[i].score != -VALUE_INFINITE;

        if (depth == 1 && !updated && i > 0)
            continue;

        Depth d = updated ? depth : std::max(1, depth - 1);
        Value v = updated ? rootMoves[i].uciScore : rootMoves[i].previousScore;

        if (v == -VALUE_INFINITE)
            v = VALUE_ZERO;

        bool tb = worker.tbConfig.rootInTB && std::abs(v) <= VALUE_TB;
        v       = tb ? rootMoves[i].tbScore : v;

        bool isExact = i != pvIdx || tb || !updated;  // tablebase- and previous-scores are exact

        // Potentially correct and extend the PV, and in exceptional cases v
        if (is_decisive(v) && std::abs(v) < VALUE_MATE_IN_MAX_PLY
            && ((!rootMoves[i].scoreLowerbound && !rootMoves[i].scoreUpperbound) || isExact))
            syzygy_extend_pv(worker.options, worker.limits, pos, rootMoves[i], v);

        std::string pv;
        for (Move m : rootMoves[i].pv)
            pv += UCIEngine::move(m, pos.is_chess960()) + " ";

        // Remove last whitespace
        if (!pv.empty())
            pv.pop_back();

        auto wdl   = worker.options["UCI_ShowWDL"] ? UCIEngine::wdl(v, pos) : "";
        auto bound = rootMoves[i].scoreLowerbound
                     ? "lowerbound"
                     : (rootMoves[i].scoreUpperbound ? "upperbound" : "");

        InfoFull info;

        info.depth    = d;
        info.selDepth = rootMoves[i].selDepth;
        info.multiPV  = i + 1;
        info.score    = {v, pos};
        info.wdl      = wdl;

        if (!isExact)
            info.bound = bound;

        TimePoint time = std::max(TimePoint(1), tm.elapsed_time());
        info.timeMs    = time;
        info.nodes     = nodes;
        info.nps       = nodes * 1000 / time;
        info.tbHits    = tbHits;
        info.pv        = pv;
        info.hashfull  = tt.hashfull();

        updates.onUpdateFull(info);
    }
}

// Called in case we have no ponder move before exiting the search,
// for instance, in case we stop the search during a fail high at root.
// We try hard to have a ponder move to return to the GUI,
// otherwise in case of 'ponder on' we have nothing to think about.
bool RootMove::extract_ponder_from_tt(const TranspositionTable& tt, Position& pos) {

    StateInfo st;

    assert(pv.size() == 1);
    if (pv[0] == Move::none())
        return false;

    pos.do_move(pv[0], st, &tt);

    auto [ttHit, ttData, ttWriter] = tt.probe(pos.key());
    if (ttHit)
    {
        if (MoveList<LEGAL>(pos).contains(ttData.move))
            pv.push_back(ttData.move);
    }

    pos.undo_move(pv[0]);
    return pv.size() > 1;
}


}  // namespace Stockfish<|MERGE_RESOLUTION|>--- conflicted
+++ resolved
@@ -308,12 +308,10 @@
           &this->continuationHistory[0][0][NO_PIECE][0];  // Use as a sentinel
         (ss - i)->continuationCorrectionHistory = &this->continuationCorrectionHistory[NO_PIECE][0];
         (ss - i)->staticEval                    = VALUE_NONE;
-<<<<<<< HEAD
-=======
         (ss - i)->reduction                     = 0;
         (ss - i)->fastEMA                      = 0;
         (ss - i)->slowEMA                      = 0;
->>>>>>> bb685fb6
+
     }
 
     for (int i = 0; i <= MAX_PLY + 2; ++i)
