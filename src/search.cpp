/*
  Stockfish, a UCI chess playing engine derived from Glaurung 2.1
  Copyright (C) 2004-2025 The Stockfish developers (see AUTHORS file)

  Stockfish is free software: you can redistribute it and/or modify
  it under the terms of the GNU General Public License as published by
  the Free Software Foundation, either version 3 of the License, or
  (at your option) any later version.

  Stockfish is distributed in the hope that it will be useful,
  but WITHOUT ANY WARRANTY; without even the implied warranty of
  MERCHANTABILITY or FITNESS FOR A PARTICULAR PURPOSE.  See the
  GNU General Public License for more details.

  You should have received a copy of the GNU General Public License
  along with this program.  If not, see <http://www.gnu.org/licenses/>.
*/

#include "search.h"

#include <algorithm>
#include <array>
#include <atomic>
#include <cassert>
#include <chrono>
#include <cmath>
#include <cstdint>
#include <cstdlib>
#include <initializer_list>
#include <iostream>
#include <list>
#include <ratio>
#include <string>
#include <utility>

#include "evaluate.h"
#include "history.h"
#include "misc.h"
#include "movegen.h"
#include "movepick.h"
#include "nnue/network.h"
#include "nnue/nnue_accumulator.h"
#include "nnue/nnue_common.h"
#include "nnue/nnue_misc.h"
#include "position.h"
#include "syzygy/tbprobe.h"
#include "thread.h"
#include "timeman.h"
#include "tt.h"
#include "uci.h"
#include "ucioption.h"

namespace Stockfish {

constexpr int PSQT_LIMIT = 2048;
//constexpr int PSQT_CORRECTION_LIMIT = 2000000;

namespace TB = Tablebases;

void syzygy_extend_pv(const OptionsMap&            options,
                      const Search::LimitsType&    limits,
                      Stockfish::Position&         pos,
                      Stockfish::Search::RootMove& rootMove,
                      Value&                       v);

using namespace Search;

namespace {

// (*Scalers):
// The values with Scaler asterisks have proven non-linear scaling.
// They are optimized to time controls of 180 + 1.8 and longer,
// so changing them or adding conditions that are similar requires
// tests at these types of time controls.

// Futility margin
Value futility_margin(Depth d, bool noTtCutNode, bool improving, bool oppWorsening) {
    Value futilityMult       = 112 - 26 * noTtCutNode;
    Value improvingDeduction = improving * futilityMult * 2;
    Value worseningDeduction = oppWorsening * futilityMult / 3;

    return futilityMult * d - improvingDeduction - worseningDeduction;
}

constexpr int futility_move_count(bool improving, Depth depth) {
    return (3 + depth * depth) / (2 - improving);
}

int correction_value(const Worker& w, const Position& pos, const Stack* const ss) {
    const Color us    = pos.side_to_move();
    const auto  m     = (ss - 1)->currentMove;
    const auto  pcv   = w.pawnCorrectionHistory[pawn_structure_index<Correction>(pos)][us];
    const auto  micv  = w.minorPieceCorrectionHistory[minor_piece_index(pos)][us];
    const auto  wnpcv = w.nonPawnCorrectionHistory[WHITE][non_pawn_index<WHITE>(pos)][us];
    const auto  bnpcv = w.nonPawnCorrectionHistory[BLACK][non_pawn_index<BLACK>(pos)][us];
    const auto  cntcv =
      m.is_ok() ? (*(ss - 2)->continuationCorrectionHistory)[pos.piece_on(m.to_sq())][m.to_sq()]
                 : 0;
<<<<<<< HEAD
    const auto psqtcv = pos.psqt_correction();
    //dbg_mean_of(std::abs(psqtcv));
    //dbg_mean_of(std::abs(pcv),1);
    return (7000 * pcv + 6300 * micv + 7550 * (wnpcv + bnpcv) + 6320 * cntcv + psqtcv);
=======

    return 7037 * pcv + 6671 * micv + 7631 * (wnpcv + bnpcv) + 6362 * cntcv;
>>>>>>> d46c0b6f
}

// Add correctionHistory value to raw staticEval and guarantee evaluation
// does not hit the tablebase range.
Value to_corrected_static_eval(const Value v, const int cv) {
    return std::clamp(v + cv / 131072, VALUE_TB_LOSS_IN_MAX_PLY + 1, VALUE_TB_WIN_IN_MAX_PLY - 1);
}

void update_correction_history(const Position& pos,
                               Stack* const    ss,
                               Search::Worker& workerThread,
                               const int       bonus) {
    const Move  m  = (ss - 1)->currentMove;
    const Color us = pos.side_to_move();

    static constexpr int nonPawnWeight = 159;

    workerThread.pawnCorrectionHistory[pawn_structure_index<Correction>(pos)][us]
      << bonus * 104 / 128;
    workerThread.minorPieceCorrectionHistory[minor_piece_index(pos)][us] << bonus * 145 / 128;
    workerThread.nonPawnCorrectionHistory[WHITE][non_pawn_index<WHITE>(pos)][us]
      << bonus * nonPawnWeight / 128;
    workerThread.nonPawnCorrectionHistory[BLACK][non_pawn_index<BLACK>(pos)][us]
      << bonus * nonPawnWeight / 128;

    if (m.is_ok())
        (*(ss - 2)->continuationCorrectionHistory)[pos.piece_on(m.to_sq())][m.to_sq()]
          << bonus * 146 / 128;
}

// History and stats update bonus, based on depth
int stat_bonus(Depth d) { return std::min(154 * d - 102, 1661); }

// History and stats update malus, based on depth
int stat_malus(Depth d) { return std::min(831 * d - 269, 2666); }

// Add a small random component to draw evaluations to avoid 3-fold blindness
Value value_draw(size_t nodes) { return VALUE_DRAW - 1 + Value(nodes & 0x2); }
Value value_to_tt(Value v, int ply);
Value value_from_tt(Value v, int ply, int r50c);
void  update_pv(Move* pv, Move move, const Move* childPv);
void  update_continuation_histories(Stack* ss, Piece pc, Square to, int bonus);
void  update_quiet_histories(
   const Position& pos, Stack* ss, Search::Worker& workerThread, Move move, int bonus);
void update_all_stats(const Position&      pos,
                      Stack*               ss,
                      Search::Worker&      workerThread,
                      Move                 bestMove,
                      Square               prevSq,
                      ValueList<Move, 32>& quietsSearched,
                      ValueList<Move, 32>& capturesSearched,
                      Depth                depth,
                      bool                 isTTMove,
                      int                  moveCount);

}  // namespace

Search::Worker::Worker(SharedState&                    sharedState,
                       std::unique_ptr<ISearchManager> sm,
                       size_t                          threadId,
                       NumaReplicatedAccessToken       token) :
    // Unpack the SharedState struct into member variables
    threadIdx(threadId),
    numaAccessToken(token),
    manager(std::move(sm)),
    options(sharedState.options),
    threads(sharedState.threads),
    tt(sharedState.tt),
    networks(sharedState.networks),
    refreshTable(networks[token]) {
    clear();
}

void Search::Worker::ensure_network_replicated() {
    // Access once to force lazy initialization.
    // We do this because we want to avoid initialization during search.
    (void) (networks[numaAccessToken]);
}

void Search::Worker::start_searching() {

    // Non-main threads go directly to iterative_deepening()
    if (!is_mainthread())
    {
        iterative_deepening();
        return;
    }

    main_manager()->tm.init(limits, rootPos.side_to_move(), rootPos.game_ply(), options,
                            main_manager()->originalTimeAdjust);
    tt.new_search();

    if (rootMoves.empty())
    {
        rootMoves.emplace_back(Move::none());
        main_manager()->updates.onUpdateNoMoves(
          {0, {rootPos.checkers() ? -VALUE_MATE : VALUE_DRAW, rootPos}});
    }
    else
    {
        threads.start_searching();  // start non-main threads
        iterative_deepening();      // main thread start searching
    }

    // When we reach the maximum depth, we can arrive here without a raise of
    // threads.stop. However, if we are pondering or in an infinite search,
    // the UCI protocol states that we shouldn't print the best move before the
    // GUI sends a "stop" or "ponderhit" command. We therefore simply wait here
    // until the GUI sends one of those commands.
    while (!threads.stop && (main_manager()->ponder || limits.infinite))
    {}  // Busy wait for a stop or a ponder reset

    // Stop the threads if not already stopped (also raise the stop if
    // "ponderhit" just reset threads.ponder)
    threads.stop = true;

    // Wait until all threads have finished
    threads.wait_for_search_finished();

    // When playing in 'nodes as time' mode, subtract the searched nodes from
    // the available ones before exiting.
    if (limits.npmsec)
        main_manager()->tm.advance_nodes_time(threads.nodes_searched()
                                              - limits.inc[rootPos.side_to_move()]);

    Worker* bestThread = this;
    Skill   skill =
      Skill(options["Skill Level"], options["UCI_LimitStrength"] ? int(options["UCI_Elo"]) : 0);

    if (int(options["MultiPV"]) == 1 && !limits.depth && !limits.mate && !skill.enabled()
        && rootMoves[0].pv[0] != Move::none())
        bestThread = threads.get_best_thread()->worker.get();

    main_manager()->bestPreviousScore        = bestThread->rootMoves[0].score;
    main_manager()->bestPreviousAverageScore = bestThread->rootMoves[0].averageScore;

    // Send again PV info if we have a new best thread
    if (bestThread != this)
        main_manager()->pv(*bestThread, threads, tt, bestThread->completedDepth);

    std::string ponder;

    if (bestThread->rootMoves[0].pv.size() > 1
        || bestThread->rootMoves[0].extract_ponder_from_tt(tt, rootPos))
        ponder = UCIEngine::move(bestThread->rootMoves[0].pv[1], rootPos.is_chess960());

    auto bestmove = UCIEngine::move(bestThread->rootMoves[0].pv[0], rootPos.is_chess960());
    main_manager()->updates.onBestmove(bestmove, ponder);
}

// Main iterative deepening loop. It calls search()
// repeatedly with increasing depth until the allocated thinking time has been
// consumed, the user stops the search, or the maximum search depth is reached.
void Search::Worker::iterative_deepening() {

    SearchManager* mainThread = (is_mainthread() ? main_manager() : nullptr);

    Move pv[MAX_PLY + 1];

    Depth lastBestMoveDepth = 0;
    Value lastBestScore     = -VALUE_INFINITE;
    auto  lastBestPV        = std::vector{Move::none()};

    Value  alpha, beta;
    Value  bestValue     = -VALUE_INFINITE;
    Color  us            = rootPos.side_to_move();
    double timeReduction = 1, totBestMoveChanges = 0;
    int    delta, iterIdx                        = 0;

    // Allocate stack with extra size to allow access from (ss - 7) to (ss + 2):
    // (ss - 7) is needed for update_continuation_histories(ss - 1) which accesses (ss - 6),
    // (ss + 2) is needed for initialization of cutOffCnt.
    Stack  stack[MAX_PLY + 10] = {};
    Stack* ss                  = stack + 7;

    for (int i = 7; i > 0; --i)
    {
        (ss - i)->continuationHistory =
          &this->continuationHistory[0][0][NO_PIECE][0];  // Use as a sentinel
        (ss - i)->continuationCorrectionHistory = &this->continuationCorrectionHistory[NO_PIECE][0];
        (ss - i)->staticEval                    = VALUE_NONE;
        (ss - i)->reduction                     = 0;
    }

    for (int i = 0; i <= MAX_PLY + 2; ++i)
    {
        (ss + i)->ply       = i;
        (ss + i)->reduction = 0;
    }

    ss->pv = pv;

    if (mainThread)
    {
        if (mainThread->bestPreviousScore == VALUE_INFINITE)
            mainThread->iterValue.fill(VALUE_ZERO);
        else
            mainThread->iterValue.fill(mainThread->bestPreviousScore);
    }

    size_t multiPV = size_t(options["MultiPV"]);
    Skill skill(options["Skill Level"], options["UCI_LimitStrength"] ? int(options["UCI_Elo"]) : 0);

    // When playing with strength handicap enable MultiPV search that we will
    // use behind-the-scenes to retrieve a set of possible moves.
    if (skill.enabled())
        multiPV = std::max(multiPV, size_t(4));

    multiPV = std::min(multiPV, rootMoves.size());

    int searchAgainCounter = 0;

    lowPlyHistory.fill(97);

    // Iterative deepening loop until requested to stop or the target depth is reached
    while (++rootDepth < MAX_PLY && !threads.stop
           && !(limits.depth && mainThread && rootDepth > limits.depth))
    {
        // Age out PV variability metric
        if (mainThread)
            totBestMoveChanges /= 2;

        // Save the last iteration's scores before the first PV line is searched and
        // all the move scores except the (new) PV are set to -VALUE_INFINITE.
        for (RootMove& rm : rootMoves)
            rm.previousScore = rm.score;

        size_t pvFirst = 0;
        pvLast         = 0;

        if (!threads.increaseDepth)
            searchAgainCounter++;

        // MultiPV loop. We perform a full root search for each PV line
        for (pvIdx = 0; pvIdx < multiPV; ++pvIdx)
        {
            if (pvIdx == pvLast)
            {
                pvFirst = pvLast;
                for (pvLast++; pvLast < rootMoves.size(); pvLast++)
                    if (rootMoves[pvLast].tbRank != rootMoves[pvFirst].tbRank)
                        break;
            }

            // Reset UCI info selDepth for each depth and each PV line
            selDepth = 0;

            // Reset aspiration window starting size
            delta     = 5 + std::abs(rootMoves[pvIdx].meanSquaredScore) / 12991;
            Value avg = rootMoves[pvIdx].averageScore;
            alpha     = std::max(avg - delta, -VALUE_INFINITE);
            beta      = std::min(avg + delta, VALUE_INFINITE);

            // Adjust optimism based on root move's averageScore
            optimism[us]  = 141 * avg / (std::abs(avg) + 83);
            optimism[~us] = -optimism[us];

            // Start with a small aspiration window and, in the case of a fail
            // high/low, re-search with a bigger window until we don't fail
            // high/low anymore.
            int failedHighCnt = 0;
            while (true)
            {
                // Adjust the effective depth searched, but ensure at least one
                // effective increment for every four searchAgain steps (see issue #2717).
                Depth adjustedDepth =
                  std::max(1, rootDepth - failedHighCnt - 3 * (searchAgainCounter + 1) / 4);
                rootDelta = beta - alpha;
                bestValue = search<Root>(rootPos, ss, alpha, beta, adjustedDepth, false);

                // Bring the best move to the front. It is critical that sorting
                // is done with a stable algorithm because all the values but the
                // first and eventually the new best one is set to -VALUE_INFINITE
                // and we want to keep the same order for all the moves except the
                // new PV that goes to the front. Note that in the case of MultiPV
                // search the already searched PV lines are preserved.
                std::stable_sort(rootMoves.begin() + pvIdx, rootMoves.begin() + pvLast);

                // If search has been stopped, we break immediately. Sorting is
                // safe because RootMoves is still valid, although it refers to
                // the previous iteration.
                if (threads.stop)
                    break;

                // When failing high/low give some update before a re-search. To avoid
                // excessive output that could hang GUIs like Fritz 19, only start
                // at nodes > 10M (rather than depth N, which can be reached quickly)
                if (mainThread && multiPV == 1 && (bestValue <= alpha || bestValue >= beta)
                    && nodes > 10000000)
                    main_manager()->pv(*this, threads, tt, rootDepth);

                // In case of failing low/high increase aspiration window and re-search,
                // otherwise exit the loop.
                if (bestValue <= alpha)
                {
                    beta  = (alpha + beta) / 2;
                    alpha = std::max(bestValue - delta, -VALUE_INFINITE);

                    failedHighCnt = 0;
                    if (mainThread)
                        mainThread->stopOnPonderhit = false;
                }
                else if (bestValue >= beta)
                {
                    beta = std::min(bestValue + delta, VALUE_INFINITE);
                    ++failedHighCnt;
                }
                else
                    break;

                delta += delta / 3;

                assert(alpha >= -VALUE_INFINITE && beta <= VALUE_INFINITE);
            }

            // Sort the PV lines searched so far and update the GUI
            std::stable_sort(rootMoves.begin() + pvFirst, rootMoves.begin() + pvIdx + 1);

            if (mainThread
                && (threads.stop || pvIdx + 1 == multiPV || nodes > 10000000)
                // A thread that aborted search can have mated-in/TB-loss PV and
                // score that cannot be trusted, i.e. it can be delayed or refuted
                // if we would have had time to fully search other root-moves. Thus
                // we suppress this output and below pick a proven score/PV for this
                // thread (from the previous iteration).
                && !(threads.abortedSearch && is_loss(rootMoves[0].uciScore)))
                main_manager()->pv(*this, threads, tt, rootDepth);

            if (threads.stop)
                break;
        }

        if (!threads.stop)
            completedDepth = rootDepth;

        // We make sure not to pick an unproven mated-in score,
        // in case this thread prematurely stopped search (aborted-search).
        if (threads.abortedSearch && rootMoves[0].score != -VALUE_INFINITE
            && is_loss(rootMoves[0].score))
        {
            // Bring the last best move to the front for best thread selection.
            Utility::move_to_front(rootMoves, [&lastBestPV = std::as_const(lastBestPV)](
                                                const auto& rm) { return rm == lastBestPV[0]; });
            rootMoves[0].pv    = lastBestPV;
            rootMoves[0].score = rootMoves[0].uciScore = lastBestScore;
        }
        else if (rootMoves[0].pv[0] != lastBestPV[0])
        {
            lastBestPV        = rootMoves[0].pv;
            lastBestScore     = rootMoves[0].score;
            lastBestMoveDepth = rootDepth;
        }

        if (!mainThread)
            continue;

        // Have we found a "mate in x"?
        if (limits.mate && rootMoves[0].score == rootMoves[0].uciScore
            && ((rootMoves[0].score >= VALUE_MATE_IN_MAX_PLY
                 && VALUE_MATE - rootMoves[0].score <= 2 * limits.mate)
                || (rootMoves[0].score != -VALUE_INFINITE
                    && rootMoves[0].score <= VALUE_MATED_IN_MAX_PLY
                    && VALUE_MATE + rootMoves[0].score <= 2 * limits.mate)))
            threads.stop = true;

        // If the skill level is enabled and time is up, pick a sub-optimal best move
        if (skill.enabled() && skill.time_to_pick(rootDepth))
            skill.pick_best(rootMoves, multiPV);

        // Use part of the gained time from a previous stable move for the current move
        for (auto&& th : threads)
        {
            totBestMoveChanges += th->worker->bestMoveChanges;
            th->worker->bestMoveChanges = 0;
        }

        // Do we have time for the next iteration? Can we stop searching now?
        if (limits.use_time_management() && !threads.stop && !mainThread->stopOnPonderhit)
        {
            int nodesEffort = rootMoves[0].effort * 100000 / std::max(size_t(1), size_t(nodes));

            double fallingEval =
              (11.396 + 2.035 * (mainThread->bestPreviousAverageScore - bestValue)
               + 0.968 * (mainThread->iterValue[iterIdx] - bestValue))
              / 100.0;
            fallingEval = std::clamp(fallingEval, 0.5786, 1.6752);

            // If the bestMove is stable over several iterations, reduce time accordingly
            timeReduction = lastBestMoveDepth + 8 < completedDepth ? 1.4857 : 0.7046;
            double reduction =
              (1.4540 + mainThread->previousTimeReduction) / (2.1593 * timeReduction);
            double bestMoveInstability = 0.9929 + 1.8519 * totBestMoveChanges / threads.size();

            double totalTime =
              mainThread->tm.optimum() * fallingEval * reduction * bestMoveInstability;

            // Cap used time in case of a single legal move for a better viewer experience
            if (rootMoves.size() == 1)
                totalTime = std::min(500.0, totalTime);

            auto elapsedTime = elapsed();

            if (completedDepth >= 10 && nodesEffort >= 97056 && elapsedTime > totalTime * 0.6540
                && !mainThread->ponder)
                threads.stop = true;

            // Stop the search if we have exceeded the totalTime
            if (elapsedTime > totalTime)
            {
                // If we are allowed to ponder do not stop the search now but
                // keep pondering until the GUI sends "ponderhit" or "stop".
                if (mainThread->ponder)
                    mainThread->stopOnPonderhit = true;
                else
                    threads.stop = true;
            }
            else
                threads.increaseDepth = mainThread->ponder || elapsedTime <= totalTime * 0.5138;
        }

        mainThread->iterValue[iterIdx] = bestValue;
        iterIdx                        = (iterIdx + 1) & 3;
    }

    if (!mainThread)
        return;

    mainThread->previousTimeReduction = timeReduction;

    // If the skill level is enabled, swap the best PV line with the sub-optimal one
    if (skill.enabled())
        std::swap(rootMoves[0],
                  *std::find(rootMoves.begin(), rootMoves.end(),
                             skill.best ? skill.best : skill.pick_best(rootMoves, multiPV)));
}

// Reset histories, usually before a new game
void Search::Worker::clear() {
    mainHistory.fill(63);
    lowPlyHistory.fill(108);
    captureHistory.fill(-631);
    pawnHistory.fill(-1210);
    pawnCorrectionHistory.fill(0);
    minorPieceCorrectionHistory.fill(0);
    nonPawnCorrectionHistory[WHITE].fill(0);
    nonPawnCorrectionHistory[BLACK].fill(0);

    for (auto& to : continuationCorrectionHistory)
        for (auto& h : to)
            h.fill(0);

    for (bool inCheck : {false, true})
        for (StatsType c : {NoCaptures, Captures})
            for (auto& to : continuationHistory[inCheck][c])
                for (auto& h : to)
                    h.fill(-479);

    for (size_t i = 1; i < reductions.size(); ++i)
        reductions[i] = int(2143 / 100.0 * std::log(i));

    refreshTable.clear(networks[numaAccessToken]);
}


// Main search function for both PV and non-PV nodes
template<NodeType nodeType>
Value Search::Worker::search(
  Position& pos, Stack* ss, Value alpha, Value beta, Depth depth, bool cutNode) {

    constexpr bool PvNode   = nodeType != NonPV;
    constexpr bool rootNode = nodeType == Root;
    const bool     allNode  = !(PvNode || cutNode);

    // Dive into quiescence search when the depth reaches zero
    if (depth <= 0)
    {
        constexpr auto nt = PvNode ? PV : NonPV;
        return qsearch<nt>(pos, ss, alpha, beta);
    }

    // Limit the depth if extensions made it too large
    depth = std::min(depth, MAX_PLY - 1);

    // Check if we have an upcoming move that draws by repetition
    if (!rootNode && alpha < VALUE_DRAW && pos.upcoming_repetition(ss->ply))
    {
        alpha = value_draw(this->nodes);
        if (alpha >= beta)
            return alpha;
    }

    assert(-VALUE_INFINITE <= alpha && alpha < beta && beta <= VALUE_INFINITE);
    assert(PvNode || (alpha == beta - 1));
    assert(0 < depth && depth < MAX_PLY);
    assert(!(PvNode && cutNode));

    Move      pv[MAX_PLY + 1];
    StateInfo st;
    ASSERT_ALIGNED(&st, Eval::NNUE::CacheLineSize);

    Key   posKey;
    Move  move, excludedMove, bestMove;
    Depth extension, newDepth;
    Value bestValue, value, eval, maxValue, probCutBeta;
    bool  givesCheck, improving, priorCapture, opponentWorsening;
    bool  capture, ttCapture;
    int   priorReduction = (ss - 1)->reduction;
    (ss - 1)->reduction  = 0;
    Piece movedPiece;

    ValueList<Move, 32> capturesSearched;
    ValueList<Move, 32> quietsSearched;

    // Step 1. Initialize node
    Worker* thisThread = this;
    ss->inCheck        = pos.checkers();
    priorCapture       = pos.captured_piece();
    Color us           = pos.side_to_move();
    ss->moveCount      = 0;
    bestValue          = -VALUE_INFINITE;
    maxValue           = VALUE_INFINITE;

    // Check for the available remaining time
    if (is_mainthread())
        main_manager()->check_time(*thisThread);

    // Used to send selDepth info to GUI (selDepth counts from 1, ply from 0)
    if (PvNode && thisThread->selDepth < ss->ply + 1)
        thisThread->selDepth = ss->ply + 1;

    if (!rootNode)
    {
        // Step 2. Check for aborted search and immediate draw
        if (threads.stop.load(std::memory_order_relaxed) || pos.is_draw(ss->ply)
            || ss->ply >= MAX_PLY)
            return (ss->ply >= MAX_PLY && !ss->inCheck) ? evaluate(pos)
                                                        : value_draw(thisThread->nodes);

        // Step 3. Mate distance pruning. Even if we mate at the next move our score
        // would be at best mate_in(ss->ply + 1), but if alpha is already bigger because
        // a shorter mate was found upward in the tree then there is no need to search
        // because we will never beat the current alpha. Same logic but with reversed
        // signs apply also in the opposite condition of being mated instead of giving
        // mate. In this case, return a fail-high score.
        alpha = std::max(mated_in(ss->ply), alpha);
        beta  = std::min(mate_in(ss->ply + 1), beta);
        if (alpha >= beta)
            return alpha;
    }

    assert(0 <= ss->ply && ss->ply < MAX_PLY);

    bestMove            = Move::none();
    (ss + 2)->cutoffCnt = 0;
    Square prevSq = ((ss - 1)->currentMove).is_ok() ? ((ss - 1)->currentMove).to_sq() : SQ_NONE;
    ss->statScore = 0;

    // Step 4. Transposition table lookup
    excludedMove                   = ss->excludedMove;
    posKey                         = pos.key();
    auto [ttHit, ttData, ttWriter] = tt.probe(posKey);
    // Need further processing of the saved data
    ss->ttHit    = ttHit;
    ttData.move  = rootNode ? thisThread->rootMoves[thisThread->pvIdx].pv[0]
                 : ttHit    ? ttData.move
                            : Move::none();
    ttData.value = ttHit ? value_from_tt(ttData.value, ss->ply, pos.rule50_count()) : VALUE_NONE;
    ss->ttPv     = excludedMove ? ss->ttPv : PvNode || (ttHit && ttData.is_pv);
    ttCapture    = ttData.move && pos.capture_stage(ttData.move);

    // At this point, if excluded, skip straight to step 6, static eval. However,
    // to save indentation, we list the condition in all code between here and there.

    // At non-PV nodes we check for an early TT cutoff
    if (!PvNode && !excludedMove && ttData.depth > depth - (ttData.value <= beta)
        && is_valid(ttData.value)  // Can happen when !ttHit or when access race in probe()
        && (ttData.bound & (ttData.value >= beta ? BOUND_LOWER : BOUND_UPPER))
        && (cutNode == (ttData.value >= beta) || depth > 9))
    {
        // If ttMove is quiet, update move sorting heuristics on TT hit
        if (ttData.move && ttData.value >= beta)
        {
            // Bonus for a quiet ttMove that fails high
            if (!ttCapture)
                update_quiet_histories(pos, ss, *this, ttData.move, stat_bonus(depth) * 746 / 1024);

            // Extra penalty for early quiet moves of the previous ply
            if (prevSq != SQ_NONE && (ss - 1)->moveCount <= 2 && !priorCapture)
                update_continuation_histories(ss - 1, pos.piece_on(prevSq), prevSq,
                                              -stat_malus(depth + 1) * 1042 / 1024);
        }

        // Partial workaround for the graph history interaction problem
        // For high rule50 counts don't produce transposition table cutoffs.
        if (pos.rule50_count() < 90)
            return ttData.value;
    }

    // Step 5. Tablebases probe
    if (!rootNode && !excludedMove && tbConfig.cardinality)
    {
        int piecesCount = pos.count<ALL_PIECES>();

        if (piecesCount <= tbConfig.cardinality
            && (piecesCount < tbConfig.cardinality || depth >= tbConfig.probeDepth)
            && pos.rule50_count() == 0 && !pos.can_castle(ANY_CASTLING))
        {
            TB::ProbeState err;
            TB::WDLScore   wdl = Tablebases::probe_wdl(pos, &err);

            // Force check of time on the next occasion
            if (is_mainthread())
                main_manager()->callsCnt = 0;

            if (err != TB::ProbeState::FAIL)
            {
                thisThread->tbHits.fetch_add(1, std::memory_order_relaxed);

                int drawScore = tbConfig.useRule50 ? 1 : 0;

                Value tbValue = VALUE_TB - ss->ply;

                // Use the range VALUE_TB to VALUE_TB_WIN_IN_MAX_PLY to score
                value = wdl < -drawScore ? -tbValue
                      : wdl > drawScore  ? tbValue
                                         : VALUE_DRAW + 2 * wdl * drawScore;

                Bound b = wdl < -drawScore ? BOUND_UPPER
                        : wdl > drawScore  ? BOUND_LOWER
                                           : BOUND_EXACT;

                if (b == BOUND_EXACT || (b == BOUND_LOWER ? value >= beta : value <= alpha))
                {
                    ttWriter.write(posKey, value_to_tt(value, ss->ply), ss->ttPv, b,
                                   std::min(MAX_PLY - 1, depth + 6), Move::none(), VALUE_NONE,
                                   tt.generation());

                    return value;
                }

                if (PvNode)
                {
                    if (b == BOUND_LOWER)
                        bestValue = value, alpha = std::max(alpha, bestValue);
                    else
                        maxValue = value;
                }
            }
        }
    }

    // Step 6. Static evaluation of the position
    Value      unadjustedStaticEval = VALUE_NONE;
    const auto correctionValue      = correction_value(*thisThread, pos, ss);
    if (ss->inCheck)
    {
        // Skip early pruning when in check
        ss->staticEval = eval = (ss - 2)->staticEval;
        improving             = false;
        goto moves_loop;
    }
    else if (excludedMove)
    {
        // Providing the hint that this node's accumulator will be used often
        Eval::NNUE::hint_common_parent_position(pos, networks[numaAccessToken], refreshTable);
        unadjustedStaticEval = eval = ss->staticEval;
    }
    else if (ss->ttHit)
    {
        // Never assume anything about values stored in TT
        unadjustedStaticEval = ttData.eval;
        if (!is_valid(unadjustedStaticEval))
            unadjustedStaticEval = evaluate(pos);
        else if (PvNode)
            Eval::NNUE::hint_common_parent_position(pos, networks[numaAccessToken], refreshTable);

        ss->staticEval = eval = to_corrected_static_eval(unadjustedStaticEval, correctionValue);

        // ttValue can be used as a better position evaluation
        if (is_valid(ttData.value)
            && (ttData.bound & (ttData.value > eval ? BOUND_LOWER : BOUND_UPPER)))
            eval = ttData.value;
    }
    else
    {
        unadjustedStaticEval = evaluate(pos);
        ss->staticEval = eval = to_corrected_static_eval(unadjustedStaticEval, correctionValue);

        // Static evaluation is saved as it was before adjustment by correction history
        ttWriter.write(posKey, VALUE_NONE, ss->ttPv, BOUND_NONE, DEPTH_UNSEARCHED, Move::none(),
                       unadjustedStaticEval, tt.generation());
    }

    // Use static evaluation difference to improve quiet move ordering
    if (((ss - 1)->currentMove).is_ok() && !(ss - 1)->inCheck && !priorCapture)
    {
        int bonus = std::clamp(-10 * int((ss - 1)->staticEval + ss->staticEval), -1881, 1413) + 616;
        thisThread->mainHistory[~us][((ss - 1)->currentMove).from_to()] << bonus * 1151 / 1024;
        if (type_of(pos.piece_on(prevSq)) != PAWN && ((ss - 1)->currentMove).type_of() != PROMOTION)
            thisThread->pawnHistory[pawn_structure_index(pos)][pos.piece_on(prevSq)][prevSq]
              << bonus * 1107 / 1024;
    }

    // Set up the improving flag, which is true if current static evaluation is
    // bigger than the previous static evaluation at our turn (if we were in
    // check at our previous move we go back until we weren't in check) and is
    // false otherwise. The improving flag is used in various pruning heuristics.
    improving = ss->staticEval > (ss - 2)->staticEval;

    opponentWorsening = ss->staticEval + (ss - 1)->staticEval > 2;

    if (priorReduction >= 3 && !opponentWorsening)
        depth++;

    // Step 7. Razoring
    // If eval is really low, skip search entirely and return the qsearch value.
    // For PvNodes, we must have a guard against mates being returned.
    if (!PvNode && eval < alpha - 462 - 297 * depth * depth)
        return qsearch<NonPV>(pos, ss, alpha, beta);

    // Step 8. Futility pruning: child node
    // The depth condition is important for mate finding.
    if (!ss->ttPv && depth < 14
        && eval - futility_margin(depth, cutNode && !ss->ttHit, improving, opponentWorsening)
               - (ss - 1)->statScore / 310 + 40 - std::abs(correctionValue) / 131072
             >= beta
        && eval >= beta && (!ttData.move || ttCapture) && !is_loss(beta) && !is_win(eval))
        return beta + (eval - beta) / 3;

    // Step 9. Null move search with verification search
    if (cutNode && (ss - 1)->currentMove != Move::null() && eval >= beta
        && ss->staticEval >= beta - 20 * depth + 470 - 60 * improving && !excludedMove
        && pos.non_pawn_material(us) && ss->ply >= thisThread->nmpMinPly && !is_loss(beta))
    {
        assert(eval - beta >= 0);

        // Null move dynamic reduction based on depth and eval
        Depth R = std::min(int(eval - beta) / 215, 7) + depth / 3 + 5;

        ss->currentMove                   = Move::null();
        ss->continuationHistory           = &thisThread->continuationHistory[0][0][NO_PIECE][0];
        ss->continuationCorrectionHistory = &thisThread->continuationCorrectionHistory[NO_PIECE][0];

        pos.do_null_move(st, tt);

        Value nullValue = -search<NonPV>(pos, ss + 1, -beta, -beta + 1, depth - R, false);

        pos.undo_null_move();

        // Do not return unproven mate or TB scores
        if (nullValue >= beta && !is_win(nullValue))
        {
            if (thisThread->nmpMinPly || depth < 16)
                return nullValue;

            assert(!thisThread->nmpMinPly);  // Recursive verification is not allowed

            // Do verification search at high depths, with null move pruning disabled
            // until ply exceeds nmpMinPly.
            thisThread->nmpMinPly = ss->ply + 3 * (depth - R) / 4;

            Value v = search<NonPV>(pos, ss, beta - 1, beta, depth - R, false);

            thisThread->nmpMinPly = 0;

            if (v >= beta)
                return nullValue;
        }
    }

    improving |= ss->staticEval >= beta + 97;

    // Step 10. Internal iterative reductions
    // For PV nodes without a ttMove as well as for deep enough cutNodes, we decrease depth.
    // (* Scaler) Especially if they make IIR more aggressive.
    if (((PvNode || cutNode) && depth >= 7 - 4 * PvNode) && !ttData.move)
        depth -= 2;

    // Step 11. ProbCut
    // If we have a good enough capture (or queen promotion) and a reduced search
    // returns a value much above beta, we can (almost) safely prune the previous move.
    probCutBeta = beta + 174 - 56 * improving;
    if (depth >= 3
        && !is_decisive(beta)
        // If value from transposition table is lower than probCutBeta, don't attempt
        // probCut there and in further interactions with transposition table cutoff
        // depth is set to depth - 3 because probCut search has depth set to depth - 4
        // but we also do a move before it. So effective depth is equal to depth - 3.
        && !(is_valid(ttData.value) && ttData.value < probCutBeta))
    {
        assert(probCutBeta < VALUE_INFINITE && probCutBeta > beta);

        MovePicker mp(pos, ttData.move, probCutBeta - ss->staticEval, &thisThread->captureHistory);
        Depth      probCutDepth = std::max(depth - 4, 0);

        while ((move = mp.next_move()) != Move::none())
        {
            assert(move.is_ok());

            if (move == excludedMove)
                continue;

            if (!pos.legal(move))
                continue;

            assert(pos.capture_stage(move));

            movedPiece = pos.moved_piece(move);

            pos.do_move(move, st, &tt);
            thisThread->nodes.fetch_add(1, std::memory_order_relaxed);

            ss->currentMove = move;
            ss->isTTMove    = (move == ttData.move);
            ss->continuationHistory =
              &this->continuationHistory[ss->inCheck][true][movedPiece][move.to_sq()];
            ss->continuationCorrectionHistory =
              &this->continuationCorrectionHistory[movedPiece][move.to_sq()];

            // Perform a preliminary qsearch to verify that the move holds
            value = -qsearch<NonPV>(pos, ss + 1, -probCutBeta, -probCutBeta + 1);

            // If the qsearch held, perform the regular search
            if (value >= probCutBeta && probCutDepth > 0)
                value = -search<NonPV>(pos, ss + 1, -probCutBeta, -probCutBeta + 1, probCutDepth,
                                       !cutNode);

            pos.undo_move(move);

            if (value >= probCutBeta)
            {
                // Save ProbCut data into transposition table
                ttWriter.write(posKey, value_to_tt(value, ss->ply), ss->ttPv, BOUND_LOWER,
                               probCutDepth + 1, move, unadjustedStaticEval, tt.generation());

                if (!is_decisive(value))
                    return value - (probCutBeta - beta);
            }
        }
    }

moves_loop:  // When in check, search starts here

    // Step 12. A small Probcut idea
    probCutBeta = beta + 412;
    if ((ttData.bound & BOUND_LOWER) && ttData.depth >= depth - 4 && ttData.value >= probCutBeta
        && !is_decisive(beta) && is_valid(ttData.value) && !is_decisive(ttData.value))
        return probCutBeta;

    const PieceToHistory* contHist[] = {
      (ss - 1)->continuationHistory, (ss - 2)->continuationHistory, (ss - 3)->continuationHistory,
      (ss - 4)->continuationHistory, (ss - 5)->continuationHistory, (ss - 6)->continuationHistory};


    MovePicker mp(pos, ttData.move, depth, &thisThread->mainHistory, &thisThread->lowPlyHistory,
                  &thisThread->captureHistory, contHist, &thisThread->pawnHistory, ss->ply);

    value = bestValue;

    int moveCount = 0;

    // Step 13. Loop through all pseudo-legal moves until no moves remain
    // or a beta cutoff occurs.
    while ((move = mp.next_move()) != Move::none())
    {
        assert(move.is_ok());

        if (move == excludedMove)
            continue;

        // Check for legality
        if (!pos.legal(move))
            continue;

        // At root obey the "searchmoves" option and skip moves not listed in Root
        // Move List. In MultiPV mode we also skip PV moves that have been already
        // searched and those of lower "TB rank" if we are in a TB root position.
        if (rootNode
            && !std::count(thisThread->rootMoves.begin() + thisThread->pvIdx,
                           thisThread->rootMoves.begin() + thisThread->pvLast, move))
            continue;

        ss->moveCount = ++moveCount;

        if (rootNode && is_mainthread() && nodes > 10000000)
        {
            main_manager()->updates.onIter(
              {depth, UCIEngine::move(move, pos.is_chess960()), moveCount + thisThread->pvIdx});
        }
        if (PvNode)
            (ss + 1)->pv = nullptr;

        extension  = 0;
        capture    = pos.capture_stage(move);
        movedPiece = pos.moved_piece(move);
        givesCheck = pos.gives_check(move);

        // Calculate new depth for this move
        newDepth = depth - 1;

        int delta = beta - alpha;

        Depth r = reduction(improving, depth, moveCount, delta);

        // Increase reduction for ttPv nodes (*Scaler)
        // Smaller or even negative value is better for short time controls
        // Bigger value is better for long time controls
        if (ss->ttPv)
            r += 1024;

        // Step 14. Pruning at shallow depth.
        // Depth conditions are important for mate finding.
        if (!rootNode && pos.non_pawn_material(us) && !is_loss(bestValue))
        {
            // Skip quiet moves if movecount exceeds our FutilityMoveCount threshold
            if (moveCount >= futility_move_count(improving, depth))
                mp.skip_quiet_moves();

            // Reduced depth of the next LMR search
            int lmrDepth = newDepth - r / 1024;

            if (capture || givesCheck)
            {
                Piece capturedPiece = pos.piece_on(move.to_sq());
                int   captHist =
                  thisThread->captureHistory[movedPiece][move.to_sq()][type_of(capturedPiece)];

                // Futility pruning for captures
                if (!givesCheck && lmrDepth < 7 && !ss->inCheck)
                {
                    Value futilityValue = ss->staticEval + 271 + 243 * lmrDepth
                                        + PieceValue[capturedPiece] + captHist / 7;
                    if (futilityValue <= alpha)
                        continue;
                }

                // SEE based pruning for captures and checks
                int seeHist = std::clamp(captHist / 37, -152 * depth, 141 * depth);
                if (!pos.see_ge(move, -156 * depth - seeHist))
                    continue;
            }
            else
            {
                int history =
                  (*contHist[0])[movedPiece][move.to_sq()]
                  + (*contHist[1])[movedPiece][move.to_sq()]
                  + thisThread->pawnHistory[pawn_structure_index(pos)][movedPiece][move.to_sq()];

                // Continuation history based pruning
                if (history < -3901 * depth)
                    continue;

                history += 2 * thisThread->mainHistory[us][move.from_to()];

                lmrDepth += history / 3459;

                Value futilityValue = ss->staticEval + (bestMove ? 47 : 137) + 142 * lmrDepth;

                // Futility pruning: parent node
                if (!ss->inCheck && lmrDepth < 12 && futilityValue <= alpha)
                {
                    if (bestValue <= futilityValue && !is_decisive(bestValue)
                        && !is_win(futilityValue))
                        bestValue = futilityValue;
                    continue;
                }

                lmrDepth = std::max(lmrDepth, 0);

                // Prune moves with negative SEE
                if (!pos.see_ge(move, -25 * lmrDepth * lmrDepth))
                    continue;
            }
        }

        // Step 15. Extensions
        // We take care to not overdo to avoid search getting stuck.
        if (ss->ply < thisThread->rootDepth * 2)
        {
            // Singular extension search. If all moves but one
            // fail low on a search of (alpha-s, beta-s), and just one fails high on
            // (alpha, beta), then that move is singular and should be extended. To
            // verify this we do a reduced search on the position excluding the ttMove
            // and if the result is lower than ttValue minus a margin, then we will
            // extend the ttMove. Recursive singular search is avoided.

            // (* Scaler) Generally, higher singularBeta (i.e closer to ttValue)
            // and lower extension margins scale well.

            if (!rootNode && move == ttData.move && !excludedMove
                && depth >= 5 - (thisThread->completedDepth > 33) + ss->ttPv
                && is_valid(ttData.value) && !is_decisive(ttData.value)
                && (ttData.bound & BOUND_LOWER) && ttData.depth >= depth - 3)
            {
                Value singularBeta  = ttData.value - (52 + 74 * (ss->ttPv && !PvNode)) * depth / 64;
                Depth singularDepth = newDepth / 2;

                ss->excludedMove = move;
                value =
                  search<NonPV>(pos, ss, singularBeta - 1, singularBeta, singularDepth, cutNode);
                ss->excludedMove = Move::none();

                if (value < singularBeta)
                {
                    int corrValAdj   = std::abs(correctionValue) / 262144;
                    int doubleMargin = 249 * PvNode - 194 * !ttCapture - corrValAdj;
                    int tripleMargin =
                      94 + 287 * PvNode - 249 * !ttCapture + 99 * ss->ttPv - corrValAdj;

                    extension = 1 + (value < singularBeta - doubleMargin)
                              + (value < singularBeta - tripleMargin);

                    depth += (depth < 15);
                }

                // Multi-cut pruning
                // Our ttMove is assumed to fail high based on the bound of the TT entry,
                // and if after excluding the ttMove with a reduced search we fail high
                // over the original beta, we assume this expected cut-node is not
                // singular (multiple moves fail high), and we can prune the whole
                // subtree by returning a softbound.
                else if (value >= beta && !is_decisive(value))
                    return value;

                // Negative extensions
                // If other moves failed high over (ttValue - margin) without the
                // ttMove on a reduced search, but we cannot do multi-cut because
                // (ttValue - margin) is lower than the original beta, we do not know
                // if the ttMove is singular or can do a multi-cut, so we reduce the
                // ttMove in favor of other moves based on some conditions:

                // If the ttMove is assumed to fail high over current beta
                else if (ttData.value >= beta)
                    extension = -3;

                // If we are on a cutNode but the ttMove is not assumed to fail high
                // over current beta
                else if (cutNode)
                    extension = -2;
            }

            // Extension for capturing the previous moved piece
            else if (PvNode && move.to_sq() == prevSq
                     && thisThread->captureHistory[movedPiece][move.to_sq()]
                                                  [type_of(pos.piece_on(move.to_sq()))]
                          > 4126)
                extension = 1;
        }

        // Step 16. Make the move
        pos.do_move(move, st, givesCheck, &tt);
        thisThread->nodes.fetch_add(1, std::memory_order_relaxed);

        // Add extension to new depth
        newDepth += extension;

        // Update the current move (this must be done after singular extension search)
        ss->currentMove = move;
        ss->isTTMove    = (move == ttData.move);
        ss->continuationHistory =
          &thisThread->continuationHistory[ss->inCheck][capture][movedPiece][move.to_sq()];
        ss->continuationCorrectionHistory =
          &thisThread->continuationCorrectionHistory[movedPiece][move.to_sq()];
        uint64_t nodeCount = rootNode ? uint64_t(nodes) : 0;

        // Decrease reduction for PvNodes (*Scaler)
        if (ss->ttPv)
            r -= 2061 + (ttData.value > alpha) * 965 + (ttData.depth >= depth) * 960;

        if (PvNode)
            r -= 1018;

        // These reduction adjustments have no proven non-linear scaling

        r += 307 - moveCount * 64;

        r -= std::abs(correctionValue) / 34112;

        // Increase reduction for cut nodes
        if (cutNode)
            r += 2355 - (ttData.depth >= depth && ss->ttPv) * 1141;

        // Increase reduction if ttMove is a capture but the current move is not a capture
        if (ttCapture && !capture)
            r += 1087 + (depth < 8) * 990;

        // Increase reduction if next ply has a lot of fail high
        if ((ss + 1)->cutoffCnt > 3)
            r += 940 + allNode * 887;

        // For first picked move (ttMove) reduce reduction
        else if (move == ttData.move)
            r -= 1960;

        if (capture)
            ss->statScore =
              7 * int(PieceValue[pos.captured_piece()])
              + thisThread->captureHistory[movedPiece][move.to_sq()][type_of(pos.captured_piece())]
              - 4666;
        else
            ss->statScore = 2 * thisThread->mainHistory[us][move.from_to()]
                          + (*contHist[0])[movedPiece][move.to_sq()]
                          + (*contHist[1])[movedPiece][move.to_sq()] - 3874;

        // Decrease/increase reduction for moves with a good/bad history
        r -= ss->statScore * 1451 / 16384;

        // Step 17. Late moves reduction / extension (LMR)
        if (depth >= 2 && moveCount > 1)
        {
            // In general we want to cap the LMR depth search at newDepth, but when
            // reduction is negative, we allow this move a limited search extension
            // beyond the first move depth.
            // To prevent problems when the max value is less than the min value,
            // std::clamp has been replaced by a more robust implementation.


            Depth d = std::max(
              1, std::min(newDepth - r / 1024, newDepth + !allNode + (PvNode && !bestMove)));

            ss->reduction = newDepth - d;

            value         = -search<NonPV>(pos, ss + 1, -(alpha + 1), -alpha, d, true);
            ss->reduction = 0;


            // Do a full-depth search when reduced LMR search fails high
            if (value > alpha && d < newDepth)
            {
                // Adjust full-depth search based on LMR results - if the result was
                // good enough search deeper, if it was bad enough search shallower.
                const bool doDeeperSearch    = value > (bestValue + 40 + 2 * newDepth);
                const bool doShallowerSearch = value < bestValue + 10;

                newDepth += doDeeperSearch - doShallowerSearch;

                if (newDepth > d)
                    value = -search<NonPV>(pos, ss + 1, -(alpha + 1), -alpha, newDepth, !cutNode);

                // Post LMR continuation history updates
                int bonus = (value >= beta) * 2048;
                update_continuation_histories(ss, movedPiece, move.to_sq(), bonus);
            }
        }

        // Step 18. Full-depth search when LMR is skipped
        else if (!PvNode || moveCount > 1)
        {
            // Increase reduction if ttMove is not present
            if (!ttData.move)
                r += 2111;

            // Note that if expected reduction is high, we reduce search depth here
            value =
              -search<NonPV>(pos, ss + 1, -(alpha + 1), -alpha, newDepth - (r > 3444), !cutNode);
        }

        // For PV nodes only, do a full PV search on the first move or after a fail high,
        // otherwise let the parent node fail low with value <= alpha and try another move.
        if (PvNode && (moveCount == 1 || value > alpha))
        {
            (ss + 1)->pv    = pv;
            (ss + 1)->pv[0] = Move::none();

            // Extend move from transposition table if we are about to dive into qsearch.
            if (move == ttData.move && thisThread->rootDepth > 8)
                newDepth = std::max(newDepth, 1);

            value = -search<PV>(pos, ss + 1, -beta, -alpha, newDepth, false);
        }

        // Step 19. Undo move
        pos.undo_move(move);

        assert(value > -VALUE_INFINITE && value < VALUE_INFINITE);

        // Step 20. Check for a new best move
        // Finished searching the move. If a stop occurred, the return value of
        // the search cannot be trusted, and we return immediately without updating
        // best move, principal variation nor transposition table.
        if (threads.stop.load(std::memory_order_relaxed))
            return VALUE_ZERO;

        if (rootNode)
        {
            RootMove& rm =
              *std::find(thisThread->rootMoves.begin(), thisThread->rootMoves.end(), move);

            rm.effort += nodes - nodeCount;

            rm.averageScore =
              rm.averageScore != -VALUE_INFINITE ? (value + rm.averageScore) / 2 : value;

            rm.meanSquaredScore = rm.meanSquaredScore != -VALUE_INFINITE * VALUE_INFINITE
                                  ? (value * std::abs(value) + rm.meanSquaredScore) / 2
                                  : value * std::abs(value);

            // PV move or new best move?
            if (moveCount == 1 || value > alpha)
            {
                rm.score = rm.uciScore = value;
                rm.selDepth            = thisThread->selDepth;
                rm.scoreLowerbound = rm.scoreUpperbound = false;

                if (value >= beta)
                {
                    rm.scoreLowerbound = true;
                    rm.uciScore        = beta;
                }
                else if (value <= alpha)
                {
                    rm.scoreUpperbound = true;
                    rm.uciScore        = alpha;
                }

                rm.pv.resize(1);

                assert((ss + 1)->pv);

                for (Move* m = (ss + 1)->pv; *m != Move::none(); ++m)
                    rm.pv.push_back(*m);

                // We record how often the best move has been changed in each iteration.
                // This information is used for time management. In MultiPV mode,
                // we must take care to only do this for the first PV line.
                if (moveCount > 1 && !thisThread->pvIdx)
                    ++thisThread->bestMoveChanges;
            }
            else
                // All other moves but the PV, are set to the lowest value: this
                // is not a problem when sorting because the sort is stable and the
                // move position in the list is preserved - just the PV is pushed up.
                rm.score = -VALUE_INFINITE;
        }

        // In case we have an alternative move equal in eval to the current bestmove,
        // promote it to bestmove by pretending it just exceeds alpha (but not beta).
        int inc = (value == bestValue && ss->ply + 2 >= thisThread->rootDepth
                   && (int(nodes) & 15) == 0 && !is_win(std::abs(value) + 1));

        if (value + inc > bestValue)
        {
            bestValue = value;

            if (value + inc > alpha)
            {
                bestMove = move;

                if (PvNode && !rootNode)  // Update pv even in fail-high case
                    update_pv(ss->pv, move, (ss + 1)->pv);

                if (value >= beta)
                {
                    ss->cutoffCnt += (extension < 2);
                    assert(value >= beta);  // Fail high
                    break;
                }
                else
                {
                    // Reduce other moves if we have found at least one score improvement
                    if (depth > 2 && depth < 14 && !is_decisive(value))
                        depth -= 2;

                    assert(depth > 0);
                    alpha = value;  // Update alpha! Always alpha < beta
                }
            }
        }

        // If the move is worse than some previously searched move,
        // remember it, to update its stats later.
        if (move != bestMove && moveCount <= 32)
        {
            if (capture)
                capturesSearched.push_back(move);
            else
                quietsSearched.push_back(move);
        }
    }

    // Step 21. Check for mate and stalemate
    // All legal moves have been searched and if there are no legal moves, it
    // must be a mate or a stalemate. If we are in a singular extension search then
    // return a fail low score.

    assert(moveCount || !ss->inCheck || excludedMove || !MoveList<LEGAL>(pos).size());

    // Adjust best value for fail high cases at non-pv nodes
    if (!PvNode && bestValue >= beta && !is_decisive(bestValue) && !is_decisive(beta)
        && !is_decisive(alpha))
        bestValue = (bestValue * depth + beta) / (depth + 1);

    if (!moveCount)
        bestValue = excludedMove ? alpha : ss->inCheck ? mated_in(ss->ply) : VALUE_DRAW;

    // If there is a move that produces search value greater than alpha,
    // we update the stats of searched moves.
    else if (bestMove)
        update_all_stats(pos, ss, *this, bestMove, prevSq, quietsSearched, capturesSearched, depth,
                         bestMove == ttData.move, moveCount);

    // Bonus for prior countermove that caused the fail low
    else if (!priorCapture && prevSq != SQ_NONE)
    {
        int bonusScale = (118 * (depth > 5) + 37 * !allNode + 169 * ((ss - 1)->moveCount > 8)
                          + 128 * (!ss->inCheck && bestValue <= ss->staticEval - 102)
                          + 115 * (!(ss - 1)->inCheck && bestValue <= -(ss - 1)->staticEval - 82)
                          + 80 * ((ss - 1)->isTTMove) + std::min(-(ss - 1)->statScore / 106, 318));

        bonusScale = std::max(bonusScale, 0);

        const int scaledBonus = stat_bonus(depth) * bonusScale;

        update_continuation_histories(ss - 1, pos.piece_on(prevSq), prevSq,
                                      scaledBonus * 436 / 32768);

        thisThread->mainHistory[~us][((ss - 1)->currentMove).from_to()]
          << scaledBonus * 207 / 32768;

        if (type_of(pos.piece_on(prevSq)) != PAWN && ((ss - 1)->currentMove).type_of() != PROMOTION)
            thisThread->pawnHistory[pawn_structure_index(pos)][pos.piece_on(prevSq)][prevSq]
              << scaledBonus * 1195 / 32768;
    }

    else if (priorCapture && prevSq != SQ_NONE)
    {
        // bonus for prior countermoves that caused the fail low
        Piece capturedPiece = pos.captured_piece();
        assert(capturedPiece != NO_PIECE);
        thisThread->captureHistory[pos.piece_on(prevSq)][prevSq][type_of(capturedPiece)]
          << stat_bonus(depth) * 2;
    }

    if (PvNode)
        bestValue = std::min(bestValue, maxValue);

    // If no good move is found and the previous position was ttPv, then the previous
    // opponent move is probably good and the new position is added to the search tree.
    if (bestValue <= alpha)
        ss->ttPv = ss->ttPv || (ss - 1)->ttPv;

    // Write gathered information in transposition table. Note that the
    // static evaluation is saved as it was before correction history.
    if (!excludedMove && !(rootNode && thisThread->pvIdx))
        ttWriter.write(posKey, value_to_tt(bestValue, ss->ply), ss->ttPv,
                       bestValue >= beta    ? BOUND_LOWER
                       : PvNode && bestMove ? BOUND_EXACT
                                            : BOUND_UPPER,
                       depth, bestMove, unadjustedStaticEval, tt.generation());

    // Adjust correction history
    if (!ss->inCheck && !(bestMove && pos.capture(bestMove))
        && ((bestValue < ss->staticEval && bestValue < beta)  // negative correction & no fail high
            || (bestValue > ss->staticEval && bestMove)))     // positive correction & no fail low
    {
        auto bonus = std::clamp(int(bestValue - ss->staticEval) * depth / 8,
                                -CORRECTION_HISTORY_LIMIT / 4, CORRECTION_HISTORY_LIMIT / 4);
<<<<<<< HEAD
        thisThread->pawnCorrectionHistory[us][pawn_structure_index<Correction>(pos)]
          << bonus * 114 / 128;
        thisThread->minorPieceCorrectionHistory[us][minor_piece_index(pos)] << bonus * 146 / 128;
        thisThread->nonPawnCorrectionHistory[WHITE][non_pawn_index<WHITE>(pos)][us]
          << bonus * nonPawnWeight / 128;
        thisThread->nonPawnCorrectionHistory[BLACK][non_pawn_index<BLACK>(pos)][us]
          << bonus * nonPawnWeight / 128;


        if (m.is_ok())
            (*(ss - 2)->continuationCorrectionHistory)[pos.piece_on(m.to_sq())][m.to_sq()] << bonus;

            //pos.update_psqt_correction(int(bestValue - ss->staticEval) * depth);
        pos.update_psqt_correction(std::clamp(int(bestValue - (ss->staticEval ))* depth,-PSQT_LIMIT,PSQT_LIMIT));
        /*
        if (depth <= 8)
        {
        if (is_win(bestValue))
            pos.update_psqt_correction(PSQT_DECISIVE_UPDATE* depth);
        else if (is_loss(bestValue))
            pos.update_psqt_correction(-PSQT_DECISIVE_UPDATE* depth);
        else
            pos.update_psqt_correction(int(bestValue - (ss->staticEval )) * depth);
        }
        */
=======
        update_correction_history(pos, ss, *thisThread, bonus);
>>>>>>> d46c0b6f
    }

    assert(bestValue > -VALUE_INFINITE && bestValue < VALUE_INFINITE);

    return bestValue;
}


// Quiescence search function, which is called by the main search function with
// depth zero, or recursively with further decreasing depth. With depth <= 0, we
// "should" be using static eval only, but tactical moves may confuse the static eval.
// To fight this horizon effect, we implement this qsearch of tactical moves.
// See https://www.chessprogramming.org/Horizon_Effect
// and https://www.chessprogramming.org/Quiescence_Search
template<NodeType nodeType>
Value Search::Worker::qsearch(Position& pos, Stack* ss, Value alpha, Value beta) {

    static_assert(nodeType != Root);
    constexpr bool PvNode = nodeType == PV;

    assert(alpha >= -VALUE_INFINITE && alpha < beta && beta <= VALUE_INFINITE);
    assert(PvNode || (alpha == beta - 1));

    // Check if we have an upcoming move that draws by repetition
    if (alpha < VALUE_DRAW && pos.upcoming_repetition(ss->ply))
    {
        alpha = value_draw(this->nodes);
        if (alpha >= beta)
            return alpha;
    }

    Move      pv[MAX_PLY + 1];
    StateInfo st;
    ASSERT_ALIGNED(&st, Eval::NNUE::CacheLineSize);

    Key   posKey;
    Move  move, bestMove;
    Value bestValue, value, futilityBase;
    bool  pvHit, givesCheck, capture;
    int   moveCount;
    Color us = pos.side_to_move();

    // Step 1. Initialize node
    if (PvNode)
    {
        (ss + 1)->pv = pv;
        ss->pv[0]    = Move::none();
    }

    Worker* thisThread = this;
    bestMove           = Move::none();
    ss->inCheck        = pos.checkers();
    moveCount          = 0;

    // Used to send selDepth info to GUI (selDepth counts from 1, ply from 0)
    if (PvNode && thisThread->selDepth < ss->ply + 1)
        thisThread->selDepth = ss->ply + 1;

    // Step 2. Check for an immediate draw or maximum ply reached
    if (pos.is_draw(ss->ply) || ss->ply >= MAX_PLY)
        return (ss->ply >= MAX_PLY && !ss->inCheck) ? evaluate(pos) : VALUE_DRAW;

    assert(0 <= ss->ply && ss->ply < MAX_PLY);

    // Step 3. Transposition table lookup
    posKey                         = pos.key();
    auto [ttHit, ttData, ttWriter] = tt.probe(posKey);
    // Need further processing of the saved data
    ss->ttHit    = ttHit;
    ttData.move  = ttHit ? ttData.move : Move::none();
    ttData.value = ttHit ? value_from_tt(ttData.value, ss->ply, pos.rule50_count()) : VALUE_NONE;
    pvHit        = ttHit && ttData.is_pv;

    // At non-PV nodes we check for an early TT cutoff
    if (!PvNode && ttData.depth >= DEPTH_QS
        && is_valid(ttData.value)  // Can happen when !ttHit or when access race in probe()
        && (ttData.bound & (ttData.value >= beta ? BOUND_LOWER : BOUND_UPPER)))
        return ttData.value;

    // Step 4. Static evaluation of the position
    Value      unadjustedStaticEval = VALUE_NONE;
    const auto correctionValue      = correction_value(*thisThread, pos, ss);
    if (ss->inCheck)
        bestValue = futilityBase = -VALUE_INFINITE;
    else
    {
        if (ss->ttHit)
        {
            // Never assume anything about values stored in TT
            unadjustedStaticEval = ttData.eval;
            if (!is_valid(unadjustedStaticEval))
                unadjustedStaticEval = evaluate(pos);
            ss->staticEval = bestValue =
              to_corrected_static_eval(unadjustedStaticEval, correctionValue);

            // ttValue can be used as a better position evaluation
            if (is_valid(ttData.value) && !is_decisive(ttData.value)
                && (ttData.bound & (ttData.value > bestValue ? BOUND_LOWER : BOUND_UPPER)))
                bestValue = ttData.value;
        }
        else
        {
            // In case of null move search, use previous static eval with opposite sign
            unadjustedStaticEval =
              (ss - 1)->currentMove != Move::null() ? evaluate(pos) : -(ss - 1)->staticEval;
            ss->staticEval = bestValue =
              to_corrected_static_eval(unadjustedStaticEval, correctionValue);
        }

        // Stand pat. Return immediately if static value is at least beta
        if (bestValue >= beta)
        {
            if (!is_decisive(bestValue))
                bestValue = (bestValue + beta) / 2;
            if (!ss->ttHit)
                ttWriter.write(posKey, value_to_tt(bestValue, ss->ply), false, BOUND_LOWER,
                               DEPTH_UNSEARCHED, Move::none(), unadjustedStaticEval,
                               tt.generation());
            return bestValue;
        }

        if (bestValue > alpha)
            alpha = bestValue;

        futilityBase = ss->staticEval + 301;
    }

    const PieceToHistory* contHist[] = {(ss - 1)->continuationHistory,
                                        (ss - 2)->continuationHistory};

    Square prevSq = ((ss - 1)->currentMove).is_ok() ? ((ss - 1)->currentMove).to_sq() : SQ_NONE;

    // Initialize a MovePicker object for the current position, and prepare to search
    // the moves. We presently use two stages of move generator in quiescence search:
    // captures, or evasions only when in check.
    MovePicker mp(pos, ttData.move, DEPTH_QS, &thisThread->mainHistory, &thisThread->lowPlyHistory,
                  &thisThread->captureHistory, contHist, &thisThread->pawnHistory, ss->ply);

    // Step 5. Loop through all pseudo-legal moves until no moves remain or a beta
    // cutoff occurs.
    while ((move = mp.next_move()) != Move::none())
    {
        assert(move.is_ok());

        if (!pos.legal(move))
            continue;

        givesCheck = pos.gives_check(move);
        capture    = pos.capture_stage(move);

        moveCount++;

        // Step 6. Pruning
        if (!is_loss(bestValue) && pos.non_pawn_material(us))
        {
            // Futility pruning and moveCount pruning
            if (!givesCheck && move.to_sq() != prevSq && !is_loss(futilityBase)
                && move.type_of() != PROMOTION)
            {
                if (moveCount > 2)
                    continue;

                Value futilityValue = futilityBase + PieceValue[pos.piece_on(move.to_sq())];

                // If static eval + value of piece we are going to capture is
                // much lower than alpha, we can prune this move.
                if (futilityValue <= alpha)
                {
                    bestValue = std::max(bestValue, futilityValue);
                    continue;
                }

                // If static exchange evaluation is low enough
                // we can prune this move.
                if (!pos.see_ge(move, alpha - futilityBase))
                {
                    bestValue = std::min(alpha, futilityBase);
                    continue;
                }
            }

            // Continuation history based pruning
            if (!capture
                && (*contHist[0])[pos.moved_piece(move)][move.to_sq()]
                       + (*contHist[1])[pos.moved_piece(move)][move.to_sq()]
                       + thisThread->pawnHistory[pawn_structure_index(pos)][pos.moved_piece(move)]
                                                [move.to_sq()]
                     <= 5228)
                continue;

            // Do not search moves with bad enough SEE values
            if (!pos.see_ge(move, -80))
                continue;
        }

        // Step 7. Make and search the move
        Piece movedPiece = pos.moved_piece(move);

        pos.do_move(move, st, givesCheck, &tt);
        thisThread->nodes.fetch_add(1, std::memory_order_relaxed);

        // Update the current move
        ss->currentMove = move;
        ss->continuationHistory =
          &thisThread->continuationHistory[ss->inCheck][capture][movedPiece][move.to_sq()];
        ss->continuationCorrectionHistory =
          &thisThread->continuationCorrectionHistory[movedPiece][move.to_sq()];

        value = -qsearch<nodeType>(pos, ss + 1, -beta, -alpha);
        pos.undo_move(move);

        assert(value > -VALUE_INFINITE && value < VALUE_INFINITE);

        // Step 8. Check for a new best move
        if (value > bestValue)
        {
            bestValue = value;

            if (value > alpha)
            {
                bestMove = move;

                if (PvNode)  // Update pv even in fail-high case
                    update_pv(ss->pv, move, (ss + 1)->pv);

                if (value < beta)  // Update alpha here!
                    alpha = value;
                else
                    break;  // Fail high
            }
        }
    }

    // Step 9. Check for mate
    // All legal moves have been searched. A special case: if we are
    // in check and no legal moves were found, it is checkmate.
    if (ss->inCheck && bestValue == -VALUE_INFINITE)
    {
        assert(!MoveList<LEGAL>(pos).size());
        return mated_in(ss->ply);  // Plies to mate from the root
    }

    if (!is_decisive(bestValue) && bestValue >= beta)
        bestValue = (3 * bestValue + beta) / 4;

    // Save gathered info in transposition table. The static evaluation
    // is saved as it was before adjustment by correction history.
    ttWriter.write(posKey, value_to_tt(bestValue, ss->ply), pvHit,
                   bestValue >= beta ? BOUND_LOWER : BOUND_UPPER, DEPTH_QS, bestMove,
                   unadjustedStaticEval, tt.generation());

    assert(bestValue > -VALUE_INFINITE && bestValue < VALUE_INFINITE);

    return bestValue;
}

Depth Search::Worker::reduction(bool i, Depth d, int mn, int delta) const {
    int reductionScale = reductions[d] * reductions[mn];
    return reductionScale - delta * 768 / rootDelta + !i * reductionScale * 108 / 300 + 1168;
}

// elapsed() returns the time elapsed since the search started. If the
// 'nodestime' option is enabled, it will return the count of nodes searched
// instead. This function is called to check whether the search should be
// stopped based on predefined thresholds like time limits or nodes searched.
//
// elapsed_time() returns the actual time elapsed since the start of the search.
// This function is intended for use only when printing PV outputs, and not used
// for making decisions within the search algorithm itself.
TimePoint Search::Worker::elapsed() const {
    return main_manager()->tm.elapsed([this]() { return threads.nodes_searched(); });
}

TimePoint Search::Worker::elapsed_time() const { return main_manager()->tm.elapsed_time(); }

Value Search::Worker::evaluate(const Position& pos) {
    return Eval::evaluate(networks[numaAccessToken], pos, refreshTable,
                          optimism[pos.side_to_move()]);
}

namespace {
// Adjusts a mate or TB score from "plies to mate from the root" to
// "plies to mate from the current position". Standard scores are unchanged.
// The function is called before storing a value in the transposition table.
Value value_to_tt(Value v, int ply) { return is_win(v) ? v + ply : is_loss(v) ? v - ply : v; }


// Inverse of value_to_tt(): it adjusts a mate or TB score from the transposition
// table (which refers to the plies to mate/be mated from current position) to
// "plies to mate/be mated (TB win/loss) from the root". However, to avoid
// potentially false mate or TB scores related to the 50 moves rule and the
// graph history interaction, we return the highest non-TB score instead.
Value value_from_tt(Value v, int ply, int r50c) {

    if (!is_valid(v))
        return VALUE_NONE;

    // handle TB win or better
    if (is_win(v))
    {
        // Downgrade a potentially false mate score
        if (v >= VALUE_MATE_IN_MAX_PLY && VALUE_MATE - v > 100 - r50c)
            return VALUE_TB_WIN_IN_MAX_PLY - 1;

        // Downgrade a potentially false TB score.
        if (VALUE_TB - v > 100 - r50c)
            return VALUE_TB_WIN_IN_MAX_PLY - 1;

        return v - ply;
    }

    // handle TB loss or worse
    if (is_loss(v))
    {
        // Downgrade a potentially false mate score.
        if (v <= VALUE_MATED_IN_MAX_PLY && VALUE_MATE + v > 100 - r50c)
            return VALUE_TB_LOSS_IN_MAX_PLY + 1;

        // Downgrade a potentially false TB score.
        if (VALUE_TB + v > 100 - r50c)
            return VALUE_TB_LOSS_IN_MAX_PLY + 1;

        return v + ply;
    }

    return v;
}


// Adds current move and appends child pv[]
void update_pv(Move* pv, Move move, const Move* childPv) {

    for (*pv++ = move; childPv && *childPv != Move::none();)
        *pv++ = *childPv++;
    *pv = Move::none();
}


// Updates stats at the end of search() when a bestMove is found
void update_all_stats(const Position&      pos,
                      Stack*               ss,
                      Search::Worker&      workerThread,
                      Move                 bestMove,
                      Square               prevSq,
                      ValueList<Move, 32>& quietsSearched,
                      ValueList<Move, 32>& capturesSearched,
                      Depth                depth,
                      bool                 isTTMove,
                      int                  moveCount) {

    CapturePieceToHistory& captureHistory = workerThread.captureHistory;
    Piece                  moved_piece    = pos.moved_piece(bestMove);
    PieceType              captured;

    int bonus = stat_bonus(depth) + 300 * isTTMove;
    int malus = stat_malus(depth) - 34 * (moveCount - 1);

    if (!pos.capture_stage(bestMove))
    {
        update_quiet_histories(pos, ss, workerThread, bestMove, bonus * 1216 / 1024);

        // Decrease stats for all non-best quiet moves
        for (Move move : quietsSearched)
            update_quiet_histories(pos, ss, workerThread, move, -malus * 1062 / 1024);
    }
    else
    {
        // Increase stats for the best move in case it was a capture move
        captured = type_of(pos.piece_on(bestMove.to_sq()));
        captureHistory[moved_piece][bestMove.to_sq()][captured] << bonus * 1272 / 1024;
    }

    // Extra penalty for a quiet early move that was not a TT move in
    // previous ply when it gets refuted.
    if (prevSq != SQ_NONE && ((ss - 1)->moveCount == 1 + (ss - 1)->ttHit) && !pos.captured_piece())
        update_continuation_histories(ss - 1, pos.piece_on(prevSq), prevSq, -malus * 966 / 1024);

    // Decrease stats for all non-best capture moves
    for (Move move : capturesSearched)
    {
        moved_piece = pos.moved_piece(move);
        captured    = type_of(pos.piece_on(move.to_sq()));
        captureHistory[moved_piece][move.to_sq()][captured] << -malus * 1205 / 1024;
    }
}


// Updates histories of the move pairs formed by moves
// at ply -1, -2, -3, -4, and -6 with current move.
void update_continuation_histories(Stack* ss, Piece pc, Square to, int bonus) {
    static constexpr std::array<ConthistBonus, 6> conthist_bonuses = {
      {{1, 1025}, {2, 621}, {3, 325}, {4, 512}, {5, 122}, {6, 534}}};

    for (const auto [i, weight] : conthist_bonuses)
    {
        // Only update the first 2 continuation histories if we are in check
        if (ss->inCheck && i > 2)
            break;
        if (((ss - i)->currentMove).is_ok())
            (*(ss - i)->continuationHistory)[pc][to] << bonus * weight / 1024;
    }
}

// Updates move sorting heuristics

void update_quiet_histories(
  const Position& pos, Stack* ss, Search::Worker& workerThread, Move move, int bonus) {

    Color us = pos.side_to_move();
    workerThread.mainHistory[us][move.from_to()] << bonus;  // Untuned to prevent duplicate effort

    if (ss->ply < LOW_PLY_HISTORY_SIZE)
        workerThread.lowPlyHistory[ss->ply][move.from_to()] << bonus * 879 / 1024;

    update_continuation_histories(ss, pos.moved_piece(move), move.to_sq(), bonus * 888 / 1024);

    int pIndex = pawn_structure_index(pos);
    workerThread.pawnHistory[pIndex][pos.moved_piece(move)][move.to_sq()] << bonus * 634 / 1024;
}

}

// When playing with strength handicap, choose the best move among a set of
// RootMoves using a statistical rule dependent on 'level'. Idea by Heinz van Saanen.
Move Skill::pick_best(const RootMoves& rootMoves, size_t multiPV) {
    static PRNG rng(now());  // PRNG sequence should be non-deterministic

    // RootMoves are already sorted by score in descending order
    Value  topScore = rootMoves[0].score;
    int    delta    = std::min(topScore - rootMoves[multiPV - 1].score, int(PawnValue));
    int    maxScore = -VALUE_INFINITE;
    double weakness = 120 - 2 * level;

    // Choose best move. For each move score we add two terms, both dependent on
    // weakness. One is deterministic and bigger for weaker levels, and one is
    // random. Then we choose the move with the resulting highest score.
    for (size_t i = 0; i < multiPV; ++i)
    {
        // This is our magic formula
        int push = (weakness * int(topScore - rootMoves[i].score)
                    + delta * (rng.rand<unsigned>() % int(weakness)))
                 / 128;

        if (rootMoves[i].score + push >= maxScore)
        {
            maxScore = rootMoves[i].score + push;
            best     = rootMoves[i].pv[0];
        }
    }

    return best;
}


// Used to print debug info and, more importantly, to detect
// when we are out of available time and thus stop the search.
void SearchManager::check_time(Search::Worker& worker) {
    if (--callsCnt > 0)
        return;

    // When using nodes, ensure checking rate is not lower than 0.1% of nodes
    callsCnt = worker.limits.nodes ? std::min(512, int(worker.limits.nodes / 1024)) : 512;

    static TimePoint lastInfoTime = now();

    TimePoint elapsed = tm.elapsed([&worker]() { return worker.threads.nodes_searched(); });
    TimePoint tick    = worker.limits.startTime + elapsed;

    if (tick - lastInfoTime >= 1000)
    {
        lastInfoTime = tick;
        dbg_print();
    }

    // We should not stop pondering until told so by the GUI
    if (ponder)
        return;

    if (
      // Later we rely on the fact that we can at least use the mainthread previous
      // root-search score and PV in a multithreaded environment to prove mated-in scores.
      worker.completedDepth >= 1
      && ((worker.limits.use_time_management() && (elapsed > tm.maximum() || stopOnPonderhit))
          || (worker.limits.movetime && elapsed >= worker.limits.movetime)
          || (worker.limits.nodes && worker.threads.nodes_searched() >= worker.limits.nodes)))
        worker.threads.stop = worker.threads.abortedSearch = true;
}

// Used to correct and extend PVs for moves that have a TB (but not a mate) score.
// Keeps the search based PV for as long as it is verified to maintain the game
// outcome, truncates afterwards. Finally, extends to mate the PV, providing a
// possible continuation (but not a proven mating line).
void syzygy_extend_pv(const OptionsMap&         options,
                      const Search::LimitsType& limits,
                      Position&                 pos,
                      RootMove&                 rootMove,
                      Value&                    v) {

    auto t_start      = std::chrono::steady_clock::now();
    int  moveOverhead = int(options["Move Overhead"]);
    bool rule50       = bool(options["Syzygy50MoveRule"]);

    // Do not use more than moveOverhead / 2 time, if time management is active
    auto time_abort = [&t_start, &moveOverhead, &limits]() -> bool {
        auto t_end = std::chrono::steady_clock::now();
        return limits.use_time_management()
            && 2 * std::chrono::duration<double, std::milli>(t_end - t_start).count()
                 > moveOverhead;
    };

    std::list<StateInfo> sts;

    // Step 0, do the rootMove, no correction allowed, as needed for MultiPV in TB.
    auto& stRoot = sts.emplace_back();
    pos.do_move(rootMove.pv[0], stRoot);
    int ply = 1;

    // Step 1, walk the PV to the last position in TB with correct decisive score
    while (size_t(ply) < rootMove.pv.size())
    {
        Move& pvMove = rootMove.pv[ply];

        RootMoves legalMoves;
        for (const auto& m : MoveList<LEGAL>(pos))
            legalMoves.emplace_back(m);

        Tablebases::Config config = Tablebases::rank_root_moves(options, pos, legalMoves);
        RootMove&          rm     = *std::find(legalMoves.begin(), legalMoves.end(), pvMove);

        if (legalMoves[0].tbRank != rm.tbRank)
            break;

        ply++;

        auto& st = sts.emplace_back();
        pos.do_move(pvMove, st);

        // Do not allow for repetitions or drawing moves along the PV in TB regime
        if (config.rootInTB && ((rule50 && pos.is_draw(ply)) || pos.is_repetition(ply)))
        {
            pos.undo_move(pvMove);
            ply--;
            break;
        }

        // Full PV shown will thus be validated and end in TB.
        // If we cannot validate the full PV in time, we do not show it.
        if (config.rootInTB && time_abort())
            break;
    }

    // Resize the PV to the correct part
    rootMove.pv.resize(ply);

    // Step 2, now extend the PV to mate, as if the user explored syzygy-tables.info
    // using top ranked moves (minimal DTZ), which gives optimal mates only for simple
    // endgames e.g. KRvK.
    while (!(rule50 && pos.is_draw(0)))
    {
        if (time_abort())
            break;

        RootMoves legalMoves;
        for (const auto& m : MoveList<LEGAL>(pos))
        {
            auto&     rm = legalMoves.emplace_back(m);
            StateInfo tmpSI;
            pos.do_move(m, tmpSI);
            // Give a score of each move to break DTZ ties restricting opponent mobility,
            // but not giving the opponent a capture.
            for (const auto& mOpp : MoveList<LEGAL>(pos))
                rm.tbRank -= pos.capture(mOpp) ? 100 : 1;
            pos.undo_move(m);
        }

        // Mate found
        if (legalMoves.size() == 0)
            break;

        // Sort moves according to their above assigned rank.
        // This will break ties for moves with equal DTZ in rank_root_moves.
        std::stable_sort(
          legalMoves.begin(), legalMoves.end(),
          [](const Search::RootMove& a, const Search::RootMove& b) { return a.tbRank > b.tbRank; });

        // The winning side tries to minimize DTZ, the losing side maximizes it
        Tablebases::Config config = Tablebases::rank_root_moves(options, pos, legalMoves, true);

        // If DTZ is not available we might not find a mate, so we bail out
        if (!config.rootInTB || config.cardinality > 0)
            break;

        ply++;

        Move& pvMove = legalMoves[0].pv[0];
        rootMove.pv.push_back(pvMove);
        auto& st = sts.emplace_back();
        pos.do_move(pvMove, st);
    }

    // Finding a draw in this function is an exceptional case, that cannot happen when rule50 is false or
    // during engine game play, since we have a winning score, and play correctly
    // with TB support. However, it can be that a position is draw due to the 50 move
    // rule if it has been been reached on the board with a non-optimal 50 move counter
    // (e.g. 8/8/6k1/3B4/3K4/4N3/8/8 w - - 54 106 ) which TB with dtz counter rounding
    // cannot always correctly rank. See also
    // https://github.com/official-stockfish/Stockfish/issues/5175#issuecomment-2058893495
    // We adjust the score to match the found PV. Note that a TB loss score can be
    // displayed if the engine did not find a drawing move yet, but eventually search
    // will figure it out (e.g. 1kq5/q2r4/5K2/8/8/8/8/7Q w - - 96 1 )
    if (pos.is_draw(0))
        v = VALUE_DRAW;

    // Undo the PV moves
    for (auto it = rootMove.pv.rbegin(); it != rootMove.pv.rend(); ++it)
        pos.undo_move(*it);

    // Inform if we couldn't get a full extension in time
    if (time_abort())
        sync_cout
          << "info string Syzygy based PV extension requires more time, increase Move Overhead as needed."
          << sync_endl;
}

void SearchManager::pv(Search::Worker&           worker,
                       const ThreadPool&         threads,
                       const TranspositionTable& tt,
                       Depth                     depth) {

    const auto nodes     = threads.nodes_searched();
    auto&      rootMoves = worker.rootMoves;
    auto&      pos       = worker.rootPos;
    size_t     pvIdx     = worker.pvIdx;
    size_t     multiPV   = std::min(size_t(worker.options["MultiPV"]), rootMoves.size());
    uint64_t   tbHits    = threads.tb_hits() + (worker.tbConfig.rootInTB ? rootMoves.size() : 0);

    for (size_t i = 0; i < multiPV; ++i)
    {
        bool updated = rootMoves[i].score != -VALUE_INFINITE;

        if (depth == 1 && !updated && i > 0)
            continue;

        Depth d = updated ? depth : std::max(1, depth - 1);
        Value v = updated ? rootMoves[i].uciScore : rootMoves[i].previousScore;

        if (v == -VALUE_INFINITE)
            v = VALUE_ZERO;

        bool tb = worker.tbConfig.rootInTB && std::abs(v) <= VALUE_TB;
        v       = tb ? rootMoves[i].tbScore : v;

        bool isExact = i != pvIdx || tb || !updated;  // tablebase- and previous-scores are exact

        // Potentially correct and extend the PV, and in exceptional cases v
        if (is_decisive(v) && std::abs(v) < VALUE_MATE_IN_MAX_PLY
            && ((!rootMoves[i].scoreLowerbound && !rootMoves[i].scoreUpperbound) || isExact))
            syzygy_extend_pv(worker.options, worker.limits, pos, rootMoves[i], v);

        std::string pv;
        for (Move m : rootMoves[i].pv)
            pv += UCIEngine::move(m, pos.is_chess960()) + " ";

        // Remove last whitespace
        if (!pv.empty())
            pv.pop_back();

        auto wdl   = worker.options["UCI_ShowWDL"] ? UCIEngine::wdl(v, pos) : "";
        auto bound = rootMoves[i].scoreLowerbound
                     ? "lowerbound"
                     : (rootMoves[i].scoreUpperbound ? "upperbound" : "");

        InfoFull info;

        info.depth    = d;
        info.selDepth = rootMoves[i].selDepth;
        info.multiPV  = i + 1;
        info.score    = {v, pos};
        info.wdl      = wdl;

        if (!isExact)
            info.bound = bound;

        TimePoint time = std::max(TimePoint(1), tm.elapsed_time());
        info.timeMs    = time;
        info.nodes     = nodes;
        info.nps       = nodes * 1000 / time;
        info.tbHits    = tbHits;
        info.pv        = pv;
        info.hashfull  = tt.hashfull();

        updates.onUpdateFull(info);
    }
}

// Called in case we have no ponder move before exiting the search,
// for instance, in case we stop the search during a fail high at root.
// We try hard to have a ponder move to return to the GUI,
// otherwise in case of 'ponder on' we have nothing to think about.
bool RootMove::extract_ponder_from_tt(const TranspositionTable& tt, Position& pos) {

    StateInfo st;
    ASSERT_ALIGNED(&st, Eval::NNUE::CacheLineSize);

    assert(pv.size() == 1);
    if (pv[0] == Move::none())
        return false;

    pos.do_move(pv[0], st, &tt);

    auto [ttHit, ttData, ttWriter] = tt.probe(pos.key());
    if (ttHit)
    {
        if (MoveList<LEGAL>(pos).contains(ttData.move))
            pv.push_back(ttData.move);
    }

    pos.undo_move(pv[0]);
    return pv.size() > 1;
}


}  // namespace Stockfish<|MERGE_RESOLUTION|>--- conflicted
+++ resolved
@@ -96,15 +96,12 @@
     const auto  cntcv =
       m.is_ok() ? (*(ss - 2)->continuationCorrectionHistory)[pos.piece_on(m.to_sq())][m.to_sq()]
                  : 0;
-<<<<<<< HEAD
+
     const auto psqtcv = pos.psqt_correction();
     //dbg_mean_of(std::abs(psqtcv));
     //dbg_mean_of(std::abs(pcv),1);
-    return (7000 * pcv + 6300 * micv + 7550 * (wnpcv + bnpcv) + 6320 * cntcv + psqtcv);
-=======
-
-    return 7037 * pcv + 6671 * micv + 7631 * (wnpcv + bnpcv) + 6362 * cntcv;
->>>>>>> d46c0b6f
+    return (7037 * pcv + 6671 * micv + 7631 * (wnpcv + bnpcv) + 6362 * cntcv; + psqtcv);
+
 }
 
 // Add correctionHistory value to raw staticEval and guarantee evaluation
@@ -1462,7 +1459,7 @@
     {
         auto bonus = std::clamp(int(bestValue - ss->staticEval) * depth / 8,
                                 -CORRECTION_HISTORY_LIMIT / 4, CORRECTION_HISTORY_LIMIT / 4);
-<<<<<<< HEAD
+
         thisThread->pawnCorrectionHistory[us][pawn_structure_index<Correction>(pos)]
           << bonus * 114 / 128;
         thisThread->minorPieceCorrectionHistory[us][minor_piece_index(pos)] << bonus * 146 / 128;
@@ -1488,9 +1485,9 @@
             pos.update_psqt_correction(int(bestValue - (ss->staticEval )) * depth);
         }
         */
-=======
+
         update_correction_history(pos, ss, *thisThread, bonus);
->>>>>>> d46c0b6f
+
     }
 
     assert(bestValue > -VALUE_INFINITE && bestValue < VALUE_INFINITE);
