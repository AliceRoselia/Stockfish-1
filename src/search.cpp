--- conflicted
+++ resolved
@@ -914,13 +914,9 @@
     {
         assert(probCutBeta < VALUE_INFINITE && probCutBeta > beta);
 
-<<<<<<< HEAD
-        MovePicker mp(pos, ttData.move, probCutBeta - ss->staticEval, &captureHistory);
+
+        MovePicker mp(pos, ttData.move, probCutBeta - ss->staticEval, &captureHistory, &nonPawnCaptureHistory);
         Depth      dynamicReduction = (ss->staticEval - beta) / 306;
-=======
-        MovePicker mp(pos, ttData.move, probCutBeta - ss->staticEval, &captureHistory, &nonPawnCaptureHistory);
-        Depth      dynamicReduction = (ss->staticEval - beta) / 300;
->>>>>>> 3c5ee979
         Depth      probCutDepth     = std::max(depth - 5 - dynamicReduction, 0);
 
         while ((move = mp.next_move()) != Move::none())
@@ -1206,14 +1202,9 @@
             r -= 2096 + 27 * msb(depth);
 
         if (capture)
-<<<<<<< HEAD
             ss->statScore = 803 * int(PieceValue[pos.captured_piece()]) / 128
-                          + captureHistory[movedPiece][move.to_sq()][type_of(pos.captured_piece())];
-=======
-            ss->statScore = 782 * int(PieceValue[pos.captured_piece()]) / 128
                           + captureHistory[movedPiece][move.to_sq()][type_of(pos.captured_piece())]
                           + (nonPawnCaptureHistory[pos.side_to_move()][non_pawn_capture_index(pos)] == move)*3000;
->>>>>>> 3c5ee979
         else
             ss->statScore = 2 * mainHistory[us][move.from_to()]
                           + (*contHist[0])[movedPiece][move.to_sq()]
