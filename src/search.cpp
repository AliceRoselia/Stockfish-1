/*
  Stockfish, a UCI chess playing engine derived from Glaurung 2.1
  Copyright (C) 2004-2025 The Stockfish developers (see AUTHORS file)

  Stockfish is free software: you can redistribute it and/or modify
  it under the terms of the GNU General Public License as published by
  the Free Software Foundation, either version 3 of the License, or
  (at your option) any later version.

  Stockfish is distributed in the hope that it will be useful,
  but WITHOUT ANY WARRANTY; without even the implied warranty of
  MERCHANTABILITY or FITNESS FOR A PARTICULAR PURPOSE.  See the
  GNU General Public License for more details.

  You should have received a copy of the GNU General Public License
  along with this program.  If not, see <http://www.gnu.org/licenses/>.
*/

#include "search.h"

#include <algorithm>
#include <array>
#include <atomic>
#include <cassert>
#include <chrono>
#include <cmath>
#include <cstdint>
#include <cstdlib>
#include <initializer_list>
#include <iostream>
#include <list>
#include <ratio>
#include <string>
#include <utility>

#include "bitboard.h"
#include "evaluate.h"
#include "history.h"
#include "misc.h"
#include "movegen.h"
#include "movepick.h"
#include "nnue/network.h"
#include "nnue/nnue_accumulator.h"
#include "position.h"
#include "syzygy/tbprobe.h"
#include "thread.h"
#include "timeman.h"
#include "tt.h"
#include "types.h"
#include "uci.h"
#include "ucioption.h"

namespace Stockfish {

namespace TB = Tablebases;

void syzygy_extend_pv(const OptionsMap&            options,
                      const Search::LimitsType&    limits,
                      Stockfish::Position&         pos,
                      Stockfish::Search::RootMove& rootMove,
                      Value&                       v);

using namespace Search;

namespace {

constexpr int SEARCHEDLIST_CAPACITY = 32;
using SearchedList                  = ValueList<Move, SEARCHEDLIST_CAPACITY>;

// (*Scalers):
// The values with Scaler asterisks have proven non-linear scaling.
// They are optimized to time controls of 180 + 1.8 and longer,
// so changing them or adding conditions that are similar requires
// tests at these types of time controls.

// (*Scaler) All tuned parameters at time controls shorter than
// optimized for require verifications at longer time controls

int correction_value(const Worker& w, const Position& pos, const Stack* const ss) {
    const Color us     = pos.side_to_move();
    const auto  m      = (ss - 1)->currentMove;
    const auto& shared = w.sharedHistory;
    const int   pcv    = shared.pawn_correction_entry(pos).at(us).pawn;
    const int   micv   = shared.minor_piece_correction_entry(pos).at(us).minor;
    const int   wnpcv  = shared.nonpawn_correction_entry<WHITE>(pos).at(us).nonPawnWhite;
    const int   bnpcv  = shared.nonpawn_correction_entry<BLACK>(pos).at(us).nonPawnBlack;
    const int   cntcv =
      m.is_ok() ? (*(ss - 2)->continuationCorrectionHistory)[pos.piece_on(m.to_sq())][m.to_sq()]
                    + (*(ss - 4)->continuationCorrectionHistory)[pos.piece_on(m.to_sq())][m.to_sq()]
                  : 8;

    return 10347 * pcv + 8821 * micv + 11665 * (wnpcv + bnpcv) + 7841 * cntcv;
}

// Add correctionHistory value to raw staticEval and guarantee evaluation
// does not hit the tablebase range.
Value to_corrected_static_eval(const Value v, const int cv) {
    return std::clamp(v + cv / 131072, VALUE_TB_LOSS_IN_MAX_PLY + 1, VALUE_TB_WIN_IN_MAX_PLY - 1);
}

void update_correction_history(const Position& pos,
                               Stack* const    ss,
                               Search::Worker& workerThread,
                               const int       bonus) {
    const Move  m  = (ss - 1)->currentMove;
    const Color us = pos.side_to_move();

    constexpr int nonPawnWeight = 178;
    auto&         shared        = workerThread.sharedHistory;

    shared.pawn_correction_entry(pos).at(us).pawn << bonus;
    shared.minor_piece_correction_entry(pos).at(us).minor << bonus * 156 / 128;
    shared.nonpawn_correction_entry<WHITE>(pos).at(us).nonPawnWhite << bonus * nonPawnWeight / 128;
    shared.nonpawn_correction_entry<BLACK>(pos).at(us).nonPawnBlack << bonus * nonPawnWeight / 128;

    if (m.is_ok())
    {
        const Square to = m.to_sq();
        const Piece  pc = pos.piece_on(m.to_sq());
        (*(ss - 2)->continuationCorrectionHistory)[pc][to] << bonus * 127 / 128;
        (*(ss - 4)->continuationCorrectionHistory)[pc][to] << bonus * 59 / 128;
    }
}

// Add a small random component to draw evaluations to avoid 3-fold blindness
Value value_draw(size_t nodes) { return VALUE_DRAW - 1 + Value(nodes & 0x2); }
Value value_to_tt(Value v, int ply);
Value value_from_tt(Value v, int ply, int r50c);
void  update_pv(Move* pv, Move move, const Move* childPv);
void  update_continuation_histories(Stack* ss, Piece pc, Square to, int bonus);
void  update_quiet_histories(
   const Position& pos, Stack* ss, Search::Worker& workerThread, Move move, int bonus);
void update_all_stats(const Position& pos,
                      Stack*          ss,
                      Search::Worker& workerThread,
                      Move            bestMove,
                      Square          prevSq,
                      SearchedList&   quietsSearched,
                      SearchedList&   capturesSearched,
                      Depth           depth,
                      Move            TTMove,
                      int             moveCount);

bool is_shuffling(Move move, Stack* const ss, const Position& pos) {
    if (pos.capture_stage(move) || pos.rule50_count() < 10)
        return false;
    if (pos.state()->pliesFromNull <= 6 || ss->ply < 20)
        return false;
    return move.from_sq() == (ss - 2)->currentMove.to_sq()
        && (ss - 2)->currentMove.from_sq() == (ss - 4)->currentMove.to_sq();
}

}  // namespace

Search::Worker::Worker(SharedState&                    sharedState,
                       std::unique_ptr<ISearchManager> sm,
                       size_t                          threadId,
                       size_t                          numaThreadId,
                       size_t                          numaTotalThreads,
                       NumaReplicatedAccessToken       token) :
    // Unpack the SharedState struct into member variables
    sharedHistory(sharedState.sharedHistories.at(token.get_numa_index())),
    threadIdx(threadId),
    numaThreadIdx(numaThreadId),
    numaTotal(numaTotalThreads),
    numaAccessToken(token),
    manager(std::move(sm)),
    options(sharedState.options),
    threads(sharedState.threads),
    tt(sharedState.tt),
    networks(sharedState.networks),
    refreshTable(networks[token]) {
    clear();
}

void Search::Worker::ensure_network_replicated() {
    // Access once to force lazy initialization.
    // We do this because we want to avoid initialization during search.
    (void) (networks[numaAccessToken]);
}

void Search::Worker::start_searching() {

    accumulatorStack.reset();

    // Non-main threads go directly to iterative_deepening()
    if (!is_mainthread())
    {
        iterative_deepening();
        return;
    }

    main_manager()->tm.init(limits, rootPos.side_to_move(), rootPos.game_ply(), options,
                            main_manager()->originalTimeAdjust);
    tt.new_search();

    if (rootMoves.empty())
    {
        rootMoves.emplace_back(Move::none());
        main_manager()->updates.onUpdateNoMoves(
          {0, {rootPos.checkers() ? -VALUE_MATE : VALUE_DRAW, rootPos}});
    }
    else
    {
        threads.start_searching();  // start non-main threads
        iterative_deepening();      // main thread start searching
    }

    // When we reach the maximum depth, we can arrive here without a raise of
    // threads.stop. However, if we are pondering or in an infinite search,
    // the UCI protocol states that we shouldn't print the best move before the
    // GUI sends a "stop" or "ponderhit" command. We therefore simply wait here
    // until the GUI sends one of those commands.
    while (!threads.stop && (main_manager()->ponder || limits.infinite))
    {}  // Busy wait for a stop or a ponder reset

    // Stop the threads if not already stopped (also raise the stop if
    // "ponderhit" just reset threads.ponder)
    threads.stop = true;

    // Wait until all threads have finished
    threads.wait_for_search_finished();

    // When playing in 'nodes as time' mode, subtract the searched nodes from
    // the available ones before exiting.
    if (limits.npmsec)
        main_manager()->tm.advance_nodes_time(threads.nodes_searched()
                                              - limits.inc[rootPos.side_to_move()]);

    Worker* bestThread = this;
    Skill   skill =
      Skill(options["Skill Level"], options["UCI_LimitStrength"] ? int(options["UCI_Elo"]) : 0);

    if (int(options["MultiPV"]) == 1 && !limits.depth && !limits.mate && !skill.enabled()
        && rootMoves[0].pv[0] != Move::none())
        bestThread = threads.get_best_thread()->worker.get();

    main_manager()->bestPreviousScore        = bestThread->rootMoves[0].score;
    main_manager()->bestPreviousAverageScore = bestThread->rootMoves[0].averageScore;

    // Send again PV info if we have a new best thread
    if (bestThread != this)
        main_manager()->pv(*bestThread, threads, tt, bestThread->completedDepth);

    std::string ponder;

    if (bestThread->rootMoves[0].pv.size() > 1
        || bestThread->rootMoves[0].extract_ponder_from_tt(tt, rootPos))
        ponder = UCIEngine::move(bestThread->rootMoves[0].pv[1], rootPos.is_chess960());

    auto bestmove = UCIEngine::move(bestThread->rootMoves[0].pv[0], rootPos.is_chess960());
    main_manager()->updates.onBestmove(bestmove, ponder);
}

// Main iterative deepening loop. It calls search()
// repeatedly with increasing depth until the allocated thinking time has been
// consumed, the user stops the search, or the maximum search depth is reached.
void Search::Worker::iterative_deepening() {

    SearchManager* mainThread = (is_mainthread() ? main_manager() : nullptr);

    Move pv[MAX_PLY + 1];

    Depth lastBestMoveDepth = 0;
    Value lastBestScore     = -VALUE_INFINITE;
    auto  lastBestPV        = std::vector{Move::none()};

    Value  alpha, beta;
    Value  bestValue     = -VALUE_INFINITE;
    Color  us            = rootPos.side_to_move();
    double timeReduction = 1, totBestMoveChanges = 0;
    int    delta, iterIdx                        = 0;

    // Allocate stack with extra size to allow access from (ss - 7) to (ss + 2):
    // (ss - 7) is needed for update_continuation_histories(ss - 1) which accesses (ss - 6),
    // (ss + 2) is needed for initialization of cutOffCnt.
    Stack  stack[MAX_PLY + 10] = {};
    Stack* ss                  = stack + 7;

    for (int i = 7; i > 0; --i)
    {
        (ss - i)->continuationHistory =
          &continuationHistory[0][0][NO_PIECE][0];  // Use as a sentinel
        (ss - i)->continuationCorrectionHistory = &continuationCorrectionHistory[NO_PIECE][0];
        (ss - i)->staticEval                    = VALUE_NONE;
    }

    for (int i = 0; i <= MAX_PLY + 2; ++i)
        (ss + i)->ply = i;

    ss->pv = pv;

    if (mainThread)
    {
        if (mainThread->bestPreviousScore == VALUE_INFINITE)
            mainThread->iterValue.fill(VALUE_ZERO);
        else
            mainThread->iterValue.fill(mainThread->bestPreviousScore);
    }

    size_t multiPV = size_t(options["MultiPV"]);
    Skill skill(options["Skill Level"], options["UCI_LimitStrength"] ? int(options["UCI_Elo"]) : 0);

    // When playing with strength handicap enable MultiPV search that we will
    // use behind-the-scenes to retrieve a set of possible moves.
    if (skill.enabled())
        multiPV = std::max(multiPV, size_t(4));

    multiPV = std::min(multiPV, rootMoves.size());

    int searchAgainCounter = 0;

    lowPlyHistory.fill(97);

    // Iterative deepening loop until requested to stop or the target depth is reached
    while (++rootDepth < MAX_PLY && !threads.stop
           && !(limits.depth && mainThread && rootDepth > limits.depth))
    {
        // Age out PV variability metric
        if (mainThread)
            totBestMoveChanges /= 2;

        // Save the last iteration's scores before the first PV line is searched and
        // all the move scores except the (new) PV are set to -VALUE_INFINITE.
        for (RootMove& rm : rootMoves)
            rm.previousScore = rm.score;

        size_t pvFirst = 0;
        pvLast         = 0;

        if (!threads.increaseDepth)
            searchAgainCounter++;

        // MultiPV loop. We perform a full root search for each PV line
        for (pvIdx = 0; pvIdx < multiPV; ++pvIdx)
        {
            if (pvIdx == pvLast)
            {
                pvFirst = pvLast;
                for (pvLast++; pvLast < rootMoves.size(); pvLast++)
                    if (rootMoves[pvLast].tbRank != rootMoves[pvFirst].tbRank)
                        break;
            }

            // Reset UCI info selDepth for each depth and each PV line
            selDepth = 0;

            // Reset aspiration window starting size
            delta     = 5 + threadIdx % 8 + std::abs(rootMoves[pvIdx].meanSquaredScore) / 9000;
            Value avg = rootMoves[pvIdx].averageScore;
            alpha     = std::max(avg - delta, -VALUE_INFINITE);
            beta      = std::min(avg + delta, VALUE_INFINITE);

            // Adjust optimism based on root move's averageScore
            optimism[us]  = 142 * avg / (std::abs(avg) + 91);
            optimism[~us] = -optimism[us];

            // Start with a small aspiration window and, in the case of a fail
            // high/low, re-search with a bigger window until we don't fail
            // high/low anymore.
            int failedHighCnt = 0;
            while (true)
            {
                // Adjust the effective depth searched, but ensure at least one
                // effective increment for every four searchAgain steps (see issue #2717).
                Depth adjustedDepth =
                  std::max(1, rootDepth - failedHighCnt - 3 * (searchAgainCounter + 1) / 4);
                rootDelta = beta - alpha;
                bestValue = search<Root>(rootPos, ss, alpha, beta, adjustedDepth, false);

                // Bring the best move to the front. It is critical that sorting
                // is done with a stable algorithm because all the values but the
                // first and eventually the new best one is set to -VALUE_INFINITE
                // and we want to keep the same order for all the moves except the
                // new PV that goes to the front. Note that in the case of MultiPV
                // search the already searched PV lines are preserved.
                std::stable_sort(rootMoves.begin() + pvIdx, rootMoves.begin() + pvLast);

                // If search has been stopped, we break immediately. Sorting is
                // safe because RootMoves is still valid, although it refers to
                // the previous iteration.
                if (threads.stop)
                    break;

                // When failing high/low give some update before a re-search. To avoid
                // excessive output that could hang GUIs like Fritz 19, only start
                // at nodes > 10M (rather than depth N, which can be reached quickly)
                if (mainThread && multiPV == 1 && (bestValue <= alpha || bestValue >= beta)
                    && nodes > 10000000)
                    main_manager()->pv(*this, threads, tt, rootDepth);

                // In case of failing low/high increase aspiration window and re-search,
                // otherwise exit the loop.
                if (bestValue <= alpha)
                {
                    beta  = alpha;
                    alpha = std::max(bestValue - delta, -VALUE_INFINITE);

                    failedHighCnt = 0;
                    if (mainThread)
                        mainThread->stopOnPonderhit = false;
                }
                else if (bestValue >= beta)
                {
                    alpha = std::max(beta - delta, alpha);
                    beta  = std::min(bestValue + delta, VALUE_INFINITE);
                    ++failedHighCnt;
                }
                else
                    break;

                delta += delta / 3;

                assert(alpha >= -VALUE_INFINITE && beta <= VALUE_INFINITE);
            }

            // Sort the PV lines searched so far and update the GUI
            std::stable_sort(rootMoves.begin() + pvFirst, rootMoves.begin() + pvIdx + 1);

            if (mainThread
                && (threads.stop || pvIdx + 1 == multiPV || nodes > 10000000)
                // A thread that aborted search can have mated-in/TB-loss PV and
                // score that cannot be trusted, i.e. it can be delayed or refuted
                // if we would have had time to fully search other root-moves. Thus
                // we suppress this output and below pick a proven score/PV for this
                // thread (from the previous iteration).
                && !(threads.abortedSearch && is_loss(rootMoves[0].uciScore)))
                main_manager()->pv(*this, threads, tt, rootDepth);

            if (threads.stop)
                break;
        }

        if (!threads.stop)
            completedDepth = rootDepth;

        // We make sure not to pick an unproven mated-in score,
        // in case this thread prematurely stopped search (aborted-search).
        if (threads.abortedSearch && rootMoves[0].score != -VALUE_INFINITE
            && is_loss(rootMoves[0].score))
        {
            // Bring the last best move to the front for best thread selection.
            Utility::move_to_front(rootMoves, [&lastBestPV = std::as_const(lastBestPV)](
                                                const auto& rm) { return rm == lastBestPV[0]; });
            rootMoves[0].pv    = lastBestPV;
            rootMoves[0].score = rootMoves[0].uciScore = lastBestScore;
        }
        else if (rootMoves[0].pv[0] != lastBestPV[0])
        {
            lastBestPV        = rootMoves[0].pv;
            lastBestScore     = rootMoves[0].score;
            lastBestMoveDepth = rootDepth;
        }

        if (!mainThread)
            continue;

        // Have we found a "mate in x"?
        if (limits.mate && rootMoves[0].score == rootMoves[0].uciScore
            && ((rootMoves[0].score >= VALUE_MATE_IN_MAX_PLY
                 && VALUE_MATE - rootMoves[0].score <= 2 * limits.mate)
                || (rootMoves[0].score != -VALUE_INFINITE
                    && rootMoves[0].score <= VALUE_MATED_IN_MAX_PLY
                    && VALUE_MATE + rootMoves[0].score <= 2 * limits.mate)))
            threads.stop = true;

        // If the skill level is enabled and time is up, pick a sub-optimal best move
        if (skill.enabled() && skill.time_to_pick(rootDepth))
            skill.pick_best(rootMoves, multiPV);

        // Use part of the gained time from a previous stable move for the current move
        for (auto&& th : threads)
        {
            totBestMoveChanges += th->worker->bestMoveChanges;
            th->worker->bestMoveChanges = 0;
        }

        // Do we have time for the next iteration? Can we stop searching now?
        if (limits.use_time_management() && !threads.stop && !mainThread->stopOnPonderhit)
        {
            uint64_t nodesEffort =
              rootMoves[0].effort * 100000 / std::max(size_t(1), size_t(nodes));

            double fallingEval = (11.85 + 2.24 * (mainThread->bestPreviousAverageScore - bestValue)
                                  + 0.93 * (mainThread->iterValue[iterIdx] - bestValue))
                               / 100.0;
            fallingEval = std::clamp(fallingEval, 0.57, 1.70);

            // If the bestMove is stable over several iterations, reduce time accordingly
            double k      = 0.51;
            double center = lastBestMoveDepth + 12.15;

            timeReduction = 0.66 + 0.85 / (0.98 + std::exp(-k * (completedDepth - center)));

            double reduction = (1.43 + mainThread->previousTimeReduction) / (2.28 * timeReduction);

            double bestMoveInstability = 1.02 + 2.14 * totBestMoveChanges / threads.size();

            double highBestMoveEffort = nodesEffort >= 93340 ? 0.76 : 1.0;

            double totalTime = mainThread->tm.optimum() * fallingEval * reduction
                             * bestMoveInstability * highBestMoveEffort;

            // Cap used time in case of a single legal move for a better viewer experience
            if (rootMoves.size() == 1)
                totalTime = std::min(502.0, totalTime);

            auto elapsedTime = elapsed();

            // Stop the search if we have exceeded the totalTime or maximum
            if (elapsedTime > std::min(totalTime, double(mainThread->tm.maximum())))
            {
                // If we are allowed to ponder do not stop the search now but
                // keep pondering until the GUI sends "ponderhit" or "stop".
                if (mainThread->ponder)
                    mainThread->stopOnPonderhit = true;
                else
                    threads.stop = true;
            }
            else
                threads.increaseDepth = mainThread->ponder || elapsedTime <= totalTime * 0.50;
        }

        mainThread->iterValue[iterIdx] = bestValue;
        iterIdx                        = (iterIdx + 1) & 3;
    }

    if (!mainThread)
        return;

    mainThread->previousTimeReduction = timeReduction;

    // If the skill level is enabled, swap the best PV line with the sub-optimal one
    if (skill.enabled())
        std::swap(rootMoves[0],
                  *std::find(rootMoves.begin(), rootMoves.end(),
                             skill.best ? skill.best : skill.pick_best(rootMoves, multiPV)));
}


void Search::Worker::do_move(Position& pos, const Move move, StateInfo& st, Stack* const ss) {
    do_move(pos, move, st, pos.gives_check(move), ss);
}

void Search::Worker::do_move(
  Position& pos, const Move move, StateInfo& st, const bool givesCheck, Stack* const ss) {
    bool capture = pos.capture_stage(move);
    // Preferable over fetch_add to avoid locking instructions
    nodes.store(nodes.load(std::memory_order_relaxed) + 1, std::memory_order_relaxed);

    auto [dirtyPiece, dirtyThreats] = accumulatorStack.push();
    pos.do_move(move, st, givesCheck, dirtyPiece, dirtyThreats, &tt, &sharedHistory);

    if (ss != nullptr)
    {
        ss->currentMove = move;
        ss->continuationHistory =
          &continuationHistory[ss->inCheck][capture][dirtyPiece.pc][move.to_sq()];
        ss->continuationCorrectionHistory =
          &continuationCorrectionHistory[dirtyPiece.pc][move.to_sq()];
    }
}

void Search::Worker::do_null_move(Position& pos, StateInfo& st, Stack* const ss) {
    pos.do_null_move(st, tt);
    ss->currentMove                   = Move::null();
    ss->continuationHistory           = &continuationHistory[0][0][NO_PIECE][0];
    ss->continuationCorrectionHistory = &continuationCorrectionHistory[NO_PIECE][0];
}

void Search::Worker::undo_move(Position& pos, const Move move) {
    pos.undo_move(move);
    accumulatorStack.pop();
}

void Search::Worker::undo_null_move(Position& pos) { pos.undo_null_move(); }


// Reset histories, usually before a new game
void Search::Worker::clear() {
    mainHistory.fill(68);
    captureHistory.fill(-689);

    // Each thread is responsible for clearing their part of shared history
    sharedHistory.correctionHistory.clear_range(0, numaThreadIdx);
    sharedHistory.pawnHistory.clear_range(-1238, numaThreadIdx);

    ttMoveHistory = 0;

    for (auto& to : continuationCorrectionHistory)
        for (auto& h : to)
            h.fill(8);

    for (bool inCheck : {false, true})
        for (StatsType c : {NoCaptures, Captures})
            for (auto& to : continuationHistory[inCheck][c])
                for (auto& h : to)
                    h.fill(-529);

    for (size_t i = 1; i < reductions.size(); ++i)
        reductions[i] = int(2747 / 128.0 * std::log(i));

    refreshTable.clear(networks[numaAccessToken]);
}


// Main search function for both PV and non-PV nodes
template<NodeType nodeType>
Value Search::Worker::search(
  Position& pos, Stack* ss, Value alpha, Value beta, Depth depth, bool cutNode) {

    constexpr bool PvNode   = nodeType != NonPV;
    constexpr bool rootNode = nodeType == Root;
    const bool     allNode  = !(PvNode || cutNode);

    // Dive into quiescence search when the depth reaches zero
    if (depth <= 0)
        return qsearch<PvNode ? PV : NonPV>(pos, ss, alpha, beta);

    // Limit the depth if extensions made it too large
    depth = std::min(depth, MAX_PLY - 1);

    // Check if we have an upcoming move that draws by repetition
    if (!rootNode && alpha < VALUE_DRAW && pos.upcoming_repetition(ss->ply))
    {
        alpha = value_draw(nodes);
        if (alpha >= beta)
            return alpha;
    }

    assert(-VALUE_INFINITE <= alpha && alpha < beta && beta <= VALUE_INFINITE);
    assert(PvNode || (alpha == beta - 1));
    assert(0 < depth && depth < MAX_PLY);
    assert(!(PvNode && cutNode));

    Move      pv[MAX_PLY + 1];
    StateInfo st;

    Key   posKey;
    Move  move, excludedMove, bestMove;
    Depth extension, newDepth;
    Value bestValue, value, eval, maxValue, probCutBeta;
    bool  givesCheck, improving, priorCapture, opponentWorsening;
    bool  capture, ttCapture;
    int   priorReduction;
    Piece movedPiece;

    SearchedList capturesSearched;
    SearchedList quietsSearched;

    // Step 1. Initialize node
    ss->inCheck   = pos.checkers();
    priorCapture  = pos.captured_piece();
    Color us      = pos.side_to_move();
    ss->moveCount = 0;
    bestValue     = -VALUE_INFINITE;
    maxValue      = VALUE_INFINITE;

    // Check for the available remaining time
    if (is_mainthread())
        main_manager()->check_time(*this);

    // Used to send selDepth info to GUI (selDepth counts from 1, ply from 0)
    if (PvNode && selDepth < ss->ply + 1)
        selDepth = ss->ply + 1;

    if (!rootNode)
    {
        // Step 2. Check for aborted search and immediate draw
        if (threads.stop.load(std::memory_order_relaxed) || pos.is_draw(ss->ply)
            || ss->ply >= MAX_PLY)
            return (ss->ply >= MAX_PLY && !ss->inCheck) ? evaluate(pos) : value_draw(nodes);

        // Step 3. Mate distance pruning. Even if we mate at the next move our score
        // would be at best mate_in(ss->ply + 1), but if alpha is already bigger because
        // a shorter mate was found upward in the tree then there is no need to search
        // because we will never beat the current alpha. Same logic but with reversed
        // signs apply also in the opposite condition of being mated instead of giving
        // mate. In this case, return a fail-high score.
        alpha = std::max(mated_in(ss->ply), alpha);
        beta  = std::min(mate_in(ss->ply + 1), beta);
        if (alpha >= beta)
            return alpha;
    }

    assert(0 <= ss->ply && ss->ply < MAX_PLY);

    Square prevSq  = ((ss - 1)->currentMove).is_ok() ? ((ss - 1)->currentMove).to_sq() : SQ_NONE;
    bestMove       = Move::none();
    priorReduction = (ss - 1)->reduction;
    (ss - 1)->reduction = 0;
    ss->statScore       = 0;
    (ss + 2)->cutoffCnt = 0;

    // Step 4. Transposition table lookup
    excludedMove                   = ss->excludedMove;
    posKey                         = pos.key();
    auto [ttHit, ttData, ttWriter] = tt.probe(posKey);
    // Need further processing of the saved data
    ss->ttHit    = ttHit;
    ttData.move  = rootNode ? rootMoves[pvIdx].pv[0] : ttHit ? ttData.move : Move::none();
    ttData.value = ttHit ? value_from_tt(ttData.value, ss->ply, pos.rule50_count()) : VALUE_NONE;
    ss->ttPv     = excludedMove ? ss->ttPv : PvNode || (ttHit && ttData.is_pv);
    ttCapture    = ttData.move && pos.capture_stage(ttData.move);

    // Step 6. Static evaluation of the position
    Value      unadjustedStaticEval = VALUE_NONE;
    const auto correctionValue      = correction_value(*this, pos, ss);
    // Skip early pruning when in check
    if (ss->inCheck)
        ss->staticEval = eval = (ss - 2)->staticEval;
    else if (excludedMove)
        unadjustedStaticEval = eval = ss->staticEval;
    else if (ss->ttHit)
    {
        // Never assume anything about values stored in TT
        unadjustedStaticEval = ttData.eval;
        if (!is_valid(unadjustedStaticEval))
            unadjustedStaticEval = evaluate(pos);

        ss->staticEval = eval = to_corrected_static_eval(unadjustedStaticEval, correctionValue);

        // ttValue can be used as a better position evaluation
        if (is_valid(ttData.value)
            && (ttData.bound & (ttData.value > eval ? BOUND_LOWER : BOUND_UPPER)))
            eval = ttData.value;
    }
    else
    {
        unadjustedStaticEval = evaluate(pos);
        ss->staticEval = eval = to_corrected_static_eval(unadjustedStaticEval, correctionValue);

        // Static evaluation is saved as it was before adjustment by correction history
        ttWriter.write(posKey, VALUE_NONE, ss->ttPv, BOUND_NONE, DEPTH_UNSEARCHED, Move::none(),
                       unadjustedStaticEval, tt.generation());
    }

    // Set up the improving flag, which is true if current static evaluation is
    // bigger than the previous static evaluation at our turn (if we were in
    // check at our previous move we go back until we weren't in check) and is
    // false otherwise. The improving flag is used in various pruning heuristics.
    // Similarly, opponentWorsening is true if our static evaluation is better
    // for us than at the last ply.
    improving         = ss->staticEval > (ss - 2)->staticEval;
    opponentWorsening = ss->staticEval > -(ss - 1)->staticEval;

    // Hindsight adjustment of reductions based on static evaluation difference.
    if (priorReduction >= 3 && !opponentWorsening)
        depth++;
    if (priorReduction >= 2 && depth >= 2 && ss->staticEval + (ss - 1)->staticEval > 173)
        depth--;

    // At non-PV nodes we check for an early TT cutoff
    if (!PvNode && !excludedMove && ttData.depth > depth - (ttData.value <= beta)
        && is_valid(ttData.value)  // Can happen when !ttHit or when access race in probe()
        && (ttData.bound & (ttData.value >= beta ? BOUND_LOWER : BOUND_UPPER))
        && (cutNode == (ttData.value >= beta) || depth > 5))
    {
        // If ttMove is quiet, update move sorting heuristics on TT hit
        if (ttData.move && ttData.value >= beta)
        {
            // Bonus for a quiet ttMove that fails high
            if (!ttCapture)
                update_quiet_histories(pos, ss, *this, ttData.move,
                                       std::min(132 * depth - 72, 985));

            // Extra penalty for early quiet moves of the previous ply
            if (prevSq != SQ_NONE && (ss - 1)->moveCount < 4 && !priorCapture)
                update_continuation_histories(ss - 1, pos.piece_on(prevSq), prevSq, -2060);
        }

        // Partial workaround for the graph history interaction problem
        // For high rule50 counts don't produce transposition table cutoffs.
        if (pos.rule50_count() < 96)
        {
            if (depth >= 8 && ttData.move && pos.pseudo_legal(ttData.move) && pos.legal(ttData.move)
                && !is_decisive(ttData.value))
            {
                pos.do_move(ttData.move, st);
                Key nextPosKey                             = pos.key();
                auto [ttHitNext, ttDataNext, ttWriterNext] = tt.probe(nextPosKey);
                pos.undo_move(ttData.move);

                // Check that the ttValue after the tt move would also trigger a cutoff
                if (!is_valid(ttDataNext.value))
                    return ttData.value;

                if ((ttData.value >= beta) == (-ttDataNext.value >= beta))
                    return ttData.value;
            }
            else
                return ttData.value;
        }
    }

    // Step 5. Tablebases probe
    if (!rootNode && !excludedMove && tbConfig.cardinality)
    {
        int piecesCount = pos.count<ALL_PIECES>();

        if (piecesCount <= tbConfig.cardinality
            && (piecesCount < tbConfig.cardinality || depth >= tbConfig.probeDepth)
            && pos.rule50_count() == 0 && !pos.can_castle(ANY_CASTLING))
        {
            TB::ProbeState err;
            TB::WDLScore   wdl = Tablebases::probe_wdl(pos, &err);

            // Force check of time on the next occasion
            if (is_mainthread())
                main_manager()->callsCnt = 0;

            if (err != TB::ProbeState::FAIL)
            {
                // Preferable over fetch_add to avoid locking instructions
                tbHits.store(tbHits.load(std::memory_order_relaxed) + 1, std::memory_order_relaxed);

                int drawScore = tbConfig.useRule50 ? 1 : 0;

                Value tbValue = VALUE_TB - ss->ply;

                // Use the range VALUE_TB to VALUE_TB_WIN_IN_MAX_PLY to score
                value = wdl < -drawScore ? -tbValue
                      : wdl > drawScore  ? tbValue
                                         : VALUE_DRAW + 2 * wdl * drawScore;

                Bound b = wdl < -drawScore ? BOUND_UPPER
                        : wdl > drawScore  ? BOUND_LOWER
                                           : BOUND_EXACT;

                if (b == BOUND_EXACT || (b == BOUND_LOWER ? value >= beta : value <= alpha))
                {
                    ttWriter.write(posKey, value_to_tt(value, ss->ply), ss->ttPv, b,
                                   std::min(MAX_PLY - 1, depth + 6), Move::none(), VALUE_NONE,
                                   tt.generation());

                    return value;
                }

                if (PvNode)
                {
                    if (b == BOUND_LOWER)
                        bestValue = value, alpha = std::max(alpha, bestValue);
                    else
                        maxValue = value;
                }
            }
        }
    }

    if (ss->inCheck)
        goto moves_loop;

    // Use static evaluation difference to improve quiet move ordering
    if (((ss - 1)->currentMove).is_ok() && !(ss - 1)->inCheck && !priorCapture)
    {
        int evalDiff = std::clamp(-int((ss - 1)->staticEval + ss->staticEval), -209, 167) + 59;
        mainHistory[~us][((ss - 1)->currentMove).raw()] << evalDiff * 9;
        if (!ttHit && type_of(pos.piece_on(prevSq)) != PAWN
            && ((ss - 1)->currentMove).type_of() != PROMOTION)
            sharedHistory.pawn_entry(pos)[pos.piece_on(prevSq)][prevSq] << evalDiff * 13;
    }


    // Step 7. Razoring
    // If eval is really low, skip search entirely and return the qsearch value.
    // For PvNodes, we must have a guard against mates being returned.
    if (!PvNode && eval < alpha - 485 - 281 * depth * depth)
        return qsearch<NonPV>(pos, ss, alpha, beta);

    // Step 8. Futility pruning: child node
    // The depth condition is important for mate finding.
    {
        auto futility_margin = [&](Depth d) {
            Value futilityMult = 76 - 23 * !ss->ttHit;

            return futilityMult * d
                 - (2474 * improving + 331 * opponentWorsening) * futilityMult / 1024  //
                 + std::abs(correctionValue) / 174665;
        };

        if (!ss->ttPv && depth < 14 && eval - futility_margin(depth) >= beta && eval >= beta
            && (!ttData.move || ttCapture) && !is_loss(beta) && !is_win(eval))
            return (2 * beta + eval) / 3;
    }

    // Step 9. Null move search with verification search
    if (cutNode && ss->staticEval >= beta - 18 * depth + 350 && !excludedMove
        && pos.non_pawn_material(us) && ss->ply >= nmpMinPly && !is_loss(beta))
    {
        assert((ss - 1)->currentMove != Move::null());

        // Null move dynamic reduction based on depth
        Depth R = 7 + depth / 3;
        do_null_move(pos, st, ss);

        Value nullValue = -search<NonPV>(pos, ss + 1, -beta, -beta + 1, depth - R, false);

        undo_null_move(pos);

        // Do not return unproven mate or TB scores
        if (nullValue >= beta && !is_win(nullValue))
        {
            if (nmpMinPly || depth < 16)
                return nullValue;

            assert(!nmpMinPly);  // Recursive verification is not allowed

            // Do verification search at high depths, with null move pruning disabled
            // until ply exceeds nmpMinPly.
            nmpMinPly = ss->ply + 3 * (depth - R) / 4;

            Value v = search<NonPV>(pos, ss, beta - 1, beta, depth - R, false);

            nmpMinPly = 0;

            if (v >= beta)
                return nullValue;
        }
    }

    improving |= ss->staticEval >= beta;

    // Step 10. Internal iterative reductions
    // At sufficient depth, reduce depth for PV/Cut nodes without a TTMove.
    // (*Scaler) Making IIR more aggressive scales poorly.
    if (!allNode && depth >= 6 && !ttData.move && priorReduction <= 3)
        depth--;

    // Step 11. ProbCut
    // If we have a good enough capture (or queen promotion) and a reduced search
    // returns a value much above beta, we can (almost) safely prune the previous move.
    probCutBeta = beta + 235 - 63 * improving;
    if (depth >= 3
        && !is_decisive(beta)
        // If value from transposition table is lower than probCutBeta, don't attempt
        // probCut there
        && !(is_valid(ttData.value) && ttData.value < probCutBeta))
    {
        assert(probCutBeta < VALUE_INFINITE && probCutBeta > beta);

        MovePicker mp(pos, ttData.move, probCutBeta - ss->staticEval, &captureHistory);
        Depth      probCutDepth = std::clamp(depth - 5 - (ss->staticEval - beta) / 315, 0, depth);

        while ((move = mp.next_move()) != Move::none())
        {
            assert(move.is_ok());

            if (move == excludedMove || !pos.legal(move))
                continue;

            assert(pos.capture_stage(move));

            do_move(pos, move, st, ss);

            // Perform a preliminary qsearch to verify that the move holds
            value = -qsearch<NonPV>(pos, ss + 1, -probCutBeta, -probCutBeta + 1);

            // If the qsearch held, perform the regular search
            if (value >= probCutBeta && probCutDepth > 0)
                value = -search<NonPV>(pos, ss + 1, -probCutBeta, -probCutBeta + 1, probCutDepth,
                                       !cutNode);

            undo_move(pos, move);

            if (value >= probCutBeta)
            {
                // Save ProbCut data into transposition table
                ttWriter.write(posKey, value_to_tt(value, ss->ply), ss->ttPv, BOUND_LOWER,
                               probCutDepth + 1, move, unadjustedStaticEval, tt.generation());

                if (!is_decisive(value))
                    return value - (probCutBeta - beta);
            }
        }
    }

moves_loop:  // When in check, search starts here

    // Step 12. A small Probcut idea
    probCutBeta = beta + 418;
    if ((ttData.bound & BOUND_LOWER) && ttData.depth >= depth - 4 && ttData.value >= probCutBeta
        && !is_decisive(beta) && is_valid(ttData.value) && !is_decisive(ttData.value))
        return probCutBeta;

    const PieceToHistory* contHist[] = {
      (ss - 1)->continuationHistory, (ss - 2)->continuationHistory, (ss - 3)->continuationHistory,
      (ss - 4)->continuationHistory, (ss - 5)->continuationHistory, (ss - 6)->continuationHistory};


    MovePicker mp(pos, ttData.move, depth, &mainHistory, &lowPlyHistory, &captureHistory, contHist,
                  &sharedHistory, ss->ply);

    value = bestValue;

    int moveCount = 0;

    // Step 13. Loop through all pseudo-legal moves until no moves remain
    // or a beta cutoff occurs.
    while ((move = mp.next_move()) != Move::none())
    {
        assert(move.is_ok());

        if (move == excludedMove)
            continue;

        // Check for legality
        if (!pos.legal(move))
            continue;

        // At root obey the "searchmoves" option and skip moves not listed in Root
        // Move List. In MultiPV mode we also skip PV moves that have been already
        // searched and those of lower "TB rank" if we are in a TB root position.
        if (rootNode && !std::count(rootMoves.begin() + pvIdx, rootMoves.begin() + pvLast, move))
            continue;

        ss->moveCount = ++moveCount;

        if (rootNode && is_mainthread() && nodes > 10000000)
        {
            main_manager()->updates.onIter(
              {depth, UCIEngine::move(move, pos.is_chess960()), moveCount + pvIdx});
        }
        if (PvNode)
            (ss + 1)->pv = nullptr;

        extension  = 0;
        capture    = pos.capture_stage(move);
        movedPiece = pos.moved_piece(move);
        givesCheck = pos.gives_check(move);

        // Calculate new depth for this move
        newDepth = depth - 1;

        int delta = beta - alpha;

        Depth r = reduction(improving, depth, moveCount, delta);

        // Increase reduction for ttPv nodes (*Scaler)
        // Larger values scale well
        if (ss->ttPv)
            r += 946;

        // Step 14. Pruning at shallow depths.
        // Depth conditions are important for mate finding.
        if (!rootNode && pos.non_pawn_material(us) && !is_loss(bestValue))
        {
            // Skip quiet moves if movecount exceeds our FutilityMoveCount threshold
            if (moveCount >= (3 + depth * depth) / (2 - improving))
                mp.skip_quiet_moves();

            // Reduced depth of the next LMR search
            int lmrDepth = newDepth - r / 1024;

            if (capture || givesCheck)
            {
                Piece capturedPiece = pos.piece_on(move.to_sq());
                int   captHist = captureHistory[movedPiece][move.to_sq()][type_of(capturedPiece)];

                // Futility pruning for captures
                if (!givesCheck && lmrDepth < 7)
                {
                    Value futilityValue = ss->staticEval + 232 + 217 * lmrDepth
                                        + PieceValue[capturedPiece] + 131 * captHist / 1024;

                    if (futilityValue <= alpha)
                        continue;
                }

                // SEE based pruning for captures and checks
                // Avoid pruning sacrifices of our last piece for stalemate
                int margin = std::max(166 * depth + captHist / 29, 0);
                if ((alpha >= VALUE_DRAW || pos.non_pawn_material(us) != PieceValue[movedPiece])
                    && !pos.see_ge(move, -margin))
                    continue;
            }
            else
            {
                int history = (*contHist[0])[movedPiece][move.to_sq()]
                            + (*contHist[1])[movedPiece][move.to_sq()]
                            + sharedHistory.pawn_entry(pos)[movedPiece][move.to_sq()];

                // Continuation history based pruning
                if (history < -4083 * depth)
                    continue;

                history += 69 * mainHistory[us][move.raw()] / 32;

                // (*Scaler): Generally, lower divisors scales well
                lmrDepth += history / 3208;

                Value futilityValue = ss->staticEval + 42 + 161 * !bestMove + 127 * lmrDepth
                                    + 85 * (ss->staticEval > alpha);

                // Futility pruning: parent node
                // (*Scaler): Generally, more frequent futility pruning
                // scales well
                if (!ss->inCheck && lmrDepth < 13 && futilityValue <= alpha)
                {
                    if (bestValue <= futilityValue && !is_decisive(bestValue)
                        && !is_win(futilityValue))
                        bestValue = futilityValue;
                    continue;
                }

                lmrDepth = std::max(lmrDepth, 0);

                // Prune moves with negative SEE
                if (!pos.see_ge(move, -25 * lmrDepth * lmrDepth))
                    continue;
            }
        }

        // Step 15. Extensions
        // Singular extension search. If all moves but one
        // fail low on a search of (alpha-s, beta-s), and just one fails high on
        // (alpha, beta), then that move is singular and should be extended. To
        // verify this we do a reduced search on the position excluding the ttMove
        // and if the result is lower than ttValue minus a margin, then we will
        // extend the ttMove. Recursive singular search is avoided.

        // (*Scaler) Generally, higher singularBeta (i.e closer to ttValue)
        // and lower extension margins scale well.
        if (!rootNode && move == ttData.move && !excludedMove && depth >= 6 + ss->ttPv
            && is_valid(ttData.value) && !is_decisive(ttData.value) && (ttData.bound & BOUND_LOWER)
            && ttData.depth >= depth - 3 && !is_shuffling(move, ss, pos))
        {
            Value singularBeta  = ttData.value - (53 + 75 * (ss->ttPv && !PvNode)) * depth / 60;
            Depth singularDepth = newDepth / 2;

            ss->excludedMove = move;
            value = search<NonPV>(pos, ss, singularBeta - 1, singularBeta, singularDepth, cutNode);
            ss->excludedMove = Move::none();

            if (value < singularBeta)
            {
                int corrValAdj   = std::abs(correctionValue) / 230673;
                int doubleMargin = -4 + 199 * PvNode - 201 * !ttCapture - corrValAdj
                                 - 897 * ttMoveHistory / 127649 - (ss->ply > rootDepth) * 42;
                int tripleMargin = 73 + 302 * PvNode - 248 * !ttCapture + 90 * ss->ttPv - corrValAdj
                                 - (ss->ply * 2 > rootDepth * 3) * 50;

                extension =
                  1 + (value < singularBeta - doubleMargin) + (value < singularBeta - tripleMargin);

                depth++;
            }

            // Multi-cut pruning
            // Our ttMove is assumed to fail high based on the bound of the TT entry,
            // and if after excluding the ttMove with a reduced search we fail high
            // over the original beta, we assume this expected cut-node is not
            // singular (multiple moves fail high), and we can prune the whole
            // subtree by returning a softbound.
            else if (value >= beta && !is_decisive(value))
            {
                ttMoveHistory << std::max(-400 - 100 * depth, -4000);
                return value;
            }

            // Negative extensions
            // If other moves failed high over (ttValue - margin) without the
            // ttMove on a reduced search, but we cannot do multi-cut because
            // (ttValue - margin) is lower than the original beta, we do not know
            // if the ttMove is singular or can do a multi-cut, so we reduce the
            // ttMove in favor of other moves based on some conditions:

            // If the ttMove is assumed to fail high over current beta
            else if (ttData.value >= beta)
                extension = -3;

            // If we are on a cutNode but the ttMove is not assumed to fail high
            // over current beta
            else if (cutNode)
                extension = -2;
        }

        // Step 16. Make the move
        do_move(pos, move, st, givesCheck, ss);

        // Add extension to new depth
        newDepth += extension;
        uint64_t nodeCount = rootNode ? uint64_t(nodes) : 0;

        // Decrease reduction for PvNodes (*Scaler)
        if (ss->ttPv)
            r -= 2719 + PvNode * 983 + (ttData.value > alpha) * 922
               + (ttData.depth >= depth) * (934 + cutNode * 1011);

        r += 714;  // Base reduction offset to compensate for other tweaks
        r -= moveCount * 73;
        r -= std::abs(correctionValue) / 30370;

        // Increase reduction for cut nodes
        if (cutNode)
            r += 3372 + 997 * !ttData.move;

        // Increase reduction if ttMove is a capture
        if (ttCapture)
            r += 1119;

        // Increase reduction if next ply has a lot of fail high
        if ((ss + 1)->cutoffCnt > 1)
            r += 120 + 1024 * ((ss + 1)->cutoffCnt > 2) + 100 * ((ss + 1)->cutoffCnt > 3)
               + 1024 * allNode;

        // For first picked move (ttMove) reduce reduction
        if (move == ttData.move)
            r -= 2151;

        if (capture)
            ss->statScore = 868 * int(PieceValue[pos.captured_piece()]) / 128
                          + captureHistory[movedPiece][move.to_sq()][type_of(pos.captured_piece())];
        else
            ss->statScore = 2 * mainHistory[us][move.raw()]
                          + (*contHist[0])[movedPiece][move.to_sq()]
                          + (*contHist[1])[movedPiece][move.to_sq()];

        // Decrease/increase reduction for moves with a good/bad history
        r -= ss->statScore * 850 / 8192;

        // Scale up reductions for expected ALL nodes
        if (allNode)
            r += r / (depth + 1);

        // Step 17. Late moves reduction / extension (LMR)
        if (depth >= 2 && moveCount > 1)
        {
            // In general we want to cap the LMR depth search at newDepth, but when
            // reduction is negative, we allow this move a limited search extension
            // beyond the first move depth.
            // To prevent problems when the max value is less than the min value,
            // std::clamp has been replaced by a more robust implementation.
            Depth d = std::max(1, std::min(newDepth - r / 1024, newDepth + 2)) + PvNode;

            ss->reduction = newDepth - d;
            value         = -search<NonPV>(pos, ss + 1, -(alpha + 1), -alpha, d, true);
            ss->reduction = 0;

            // Do a full-depth search when reduced LMR search fails high
            // (*Scaler) Shallower searches here don't scale well
            if (value > alpha)
            {
                // Adjust full-depth search based on LMR results - if the result was
                // good enough search deeper, if it was bad enough search shallower.
                const bool doDeeperSearch    = d < newDepth && value > bestValue + 50;
                const bool doShallowerSearch = value < bestValue + 9;

                newDepth += doDeeperSearch - doShallowerSearch;

                if (newDepth > d)
                    value = -search<NonPV>(pos, ss + 1, -(alpha + 1), -alpha, newDepth, !cutNode);

                // Post LMR continuation history updates
                update_continuation_histories(ss, movedPiece, move.to_sq(), 1365);
            }
        }

        // Step 18. Full-depth search when LMR is skipped
        else if (!PvNode || moveCount > 1)
        {
            // Increase reduction if ttMove is not present
            if (!ttData.move)
                r += 1140;

            // Note that if expected reduction is high, we reduce search depth here
            value = -search<NonPV>(pos, ss + 1, -(alpha + 1), -alpha,
                                   newDepth - (r > 3957) - (r > 5654 && newDepth > 2), !cutNode);
        }

        // For PV nodes only, do a full PV search on the first move or after a fail high,
        // otherwise let the parent node fail low with value <= alpha and try another move.
        if (PvNode && (moveCount == 1 || value > alpha))
        {
            (ss + 1)->pv    = pv;
            (ss + 1)->pv[0] = Move::none();

            // Extend move from transposition table if we are about to dive into qsearch.
            // decisive score handling improves mate finding and retrograde analysis.
            if (move == ttData.move
                && ((is_valid(ttData.value) && is_decisive(ttData.value) && ttData.depth > 0)
                    || ttData.depth > 1))
                newDepth = std::max(newDepth, 1);

            value = -search<PV>(pos, ss + 1, -beta, -alpha, newDepth, false);
        }

        // Step 19. Undo move
        undo_move(pos, move);

        assert(value > -VALUE_INFINITE && value < VALUE_INFINITE);

        // Step 20. Check for a new best move
        // Finished searching the move. If a stop occurred, the return value of
        // the search cannot be trusted, and we return immediately without updating
        // best move, principal variation nor transposition table.
        if (threads.stop.load(std::memory_order_relaxed))
            return VALUE_ZERO;

        if (rootNode)
        {
            RootMove& rm = *std::find(rootMoves.begin(), rootMoves.end(), move);

            rm.effort += nodes - nodeCount;

            rm.averageScore =
              rm.averageScore != -VALUE_INFINITE ? (value + rm.averageScore) / 2 : value;

            rm.meanSquaredScore = rm.meanSquaredScore != -VALUE_INFINITE * VALUE_INFINITE
                                  ? (value * std::abs(value) + rm.meanSquaredScore) / 2
                                  : value * std::abs(value);

            // PV move or new best move?
            if (moveCount == 1 || value > alpha)
            {
                rm.score = rm.uciScore = value;
                rm.selDepth            = selDepth;
                rm.scoreLowerbound = rm.scoreUpperbound = false;

                if (value >= beta)
                {
                    rm.scoreLowerbound = true;
                    rm.uciScore        = beta;
                }
                else if (value <= alpha)
                {
                    rm.scoreUpperbound = true;
                    rm.uciScore        = alpha;
                }

                rm.pv.resize(1);

                assert((ss + 1)->pv);

                for (Move* m = (ss + 1)->pv; *m != Move::none(); ++m)
                    rm.pv.push_back(*m);

                // We record how often the best move has been changed in each iteration.
                // This information is used for time management. In MultiPV mode,
                // we must take care to only do this for the first PV line.
                if (moveCount > 1 && !pvIdx)
                    ++bestMoveChanges;
            }
            else
                // All other moves but the PV, are set to the lowest value: this
                // is not a problem when sorting because the sort is stable and the
                // move position in the list is preserved - just the PV is pushed up.
                rm.score = -VALUE_INFINITE;
        }

        // In case we have an alternative move equal in eval to the current bestmove,
        // promote it to bestmove by pretending it just exceeds alpha (but not beta).
        int inc = (value == bestValue && ss->ply + 2 >= rootDepth && (int(nodes) & 14) == 0
                   && !is_win(std::abs(value) + 1));

        if (value + inc > bestValue)
        {
            bestValue = value;

            if (value + inc > alpha)
            {
                bestMove = move;

                if (PvNode && !rootNode)  // Update pv even in fail-high case
                    update_pv(ss->pv, move, (ss + 1)->pv);

                if (value >= beta)
                {
                    // (*Scaler) Infrequent and small updates scale well
                    ss->cutoffCnt += (extension < 2) || PvNode;
                    assert(value >= beta);  // Fail high
                    break;
                }

                // Reduce other moves if we have found at least one score improvement
                if (depth > 2 && depth < 14 && !is_decisive(value))
                    depth -= 2;

                assert(depth > 0);
                alpha = value;  // Update alpha! Always alpha < beta
            }
        }

        // If the move is worse than some previously searched move,
        // remember it, to update its stats later.
        if (move != bestMove && moveCount <= SEARCHEDLIST_CAPACITY)
        {
            if (capture)
                capturesSearched.push_back(move);
            else
                quietsSearched.push_back(move);
        }
    }

    // Step 21. Check for mate and stalemate
    // All legal moves have been searched and if there are no legal moves, it
    // must be a mate or a stalemate. If we are in a singular extension search then
    // return a fail low score.

    assert(moveCount || !ss->inCheck || excludedMove || !MoveList<LEGAL>(pos).size());

    // Adjust best value for fail high cases
    if (bestValue >= beta && !is_decisive(bestValue) && !is_decisive(alpha))
        bestValue = (bestValue * depth + beta) / (depth + 1);

    if (!moveCount)
        bestValue = excludedMove ? alpha : ss->inCheck ? mated_in(ss->ply) : VALUE_DRAW;

    // If there is a move that produces search value greater than alpha,
    // we update the stats of searched moves.
    else if (bestMove)
    {
        update_all_stats(pos, ss, *this, bestMove, prevSq, quietsSearched, capturesSearched, depth,
                         ttData.move, moveCount);
        if (!PvNode)
            ttMoveHistory << (bestMove == ttData.move ? 809 : -865);
    }

    // Bonus for prior quiet countermove that caused the fail low
    else if (!priorCapture && prevSq != SQ_NONE)
    {
        int bonusScale = -215;
        bonusScale -= (ss - 1)->statScore / 100;
        bonusScale += std::min(56 * depth, 489);
        bonusScale += 184 * ((ss - 1)->moveCount > 8);
        bonusScale += 147 * (!ss->inCheck && bestValue <= ss->staticEval - 107);
        bonusScale += 156 * (!(ss - 1)->inCheck && bestValue <= -(ss - 1)->staticEval - 65);

        bonusScale = std::max(bonusScale, 0);

        const int scaledBonus = std::min(130 * depth - 80, 1386) * bonusScale;

        update_continuation_histories(ss - 1, pos.piece_on(prevSq), prevSq,
                                      scaledBonus * 406 / 32768);

        mainHistory[~us][((ss - 1)->currentMove).raw()] << scaledBonus * 243 / 32768;

        if (type_of(pos.piece_on(prevSq)) != PAWN && ((ss - 1)->currentMove).type_of() != PROMOTION)
            sharedHistory.pawn_entry(pos)[pos.piece_on(prevSq)][prevSq]
              << scaledBonus * 1160 / 32768;
    }

    // Bonus for prior capture countermove that caused the fail low
    else if (priorCapture && prevSq != SQ_NONE)
    {
        Piece capturedPiece = pos.captured_piece();
        assert(capturedPiece != NO_PIECE);
        captureHistory[pos.piece_on(prevSq)][prevSq][type_of(capturedPiece)] << 1012;
    }

    if (PvNode)
        bestValue = std::min(bestValue, maxValue);

    // If no good move is found and the previous position was ttPv, then the previous
    // opponent move is probably good and the new position is added to the search tree.
    if (bestValue <= alpha)
        ss->ttPv = ss->ttPv || (ss - 1)->ttPv;

    // Write gathered information in transposition table. Note that the
    // static evaluation is saved as it was before correction history.
    if (!excludedMove && !(rootNode && pvIdx))
        ttWriter.write(posKey, value_to_tt(bestValue, ss->ply), ss->ttPv,
                       bestValue >= beta    ? BOUND_LOWER
                       : PvNode && bestMove ? BOUND_EXACT
                                            : BOUND_UPPER,
                       moveCount != 0 ? depth : std::min(MAX_PLY - 1, depth + 6), bestMove,
                       unadjustedStaticEval, tt.generation());

    // Adjust correction history if the best move is not a capture
    // and the error direction matches whether we are above/below bounds.
    if (!ss->inCheck && !(bestMove && pos.capture(bestMove))
        && (bestValue > ss->staticEval) == bool(bestMove))
    {
        auto bonus = std::clamp(int(bestValue - ss->staticEval) * depth / (bestMove ? 10 : 8),
                                -CORRECTION_HISTORY_LIMIT / 4, CORRECTION_HISTORY_LIMIT / 4);
        update_correction_history(pos, ss, *this, bonus);
    }

    assert(bestValue > -VALUE_INFINITE && bestValue < VALUE_INFINITE);

    return bestValue;
}


// Quiescence search function, which is called by the main search function with
// depth zero, or recursively with further decreasing depth. With depth <= 0, we
// "should" be using static eval only, but tactical moves may confuse the static eval.
// To fight this horizon effect, we implement this qsearch of tactical moves.
// See https://www.chessprogramming.org/Horizon_Effect
// and https://www.chessprogramming.org/Quiescence_Search
template<NodeType nodeType>
Value Search::Worker::qsearch(Position& pos, Stack* ss, Value alpha, Value beta) {

    static_assert(nodeType != Root);
    constexpr bool PvNode = nodeType == PV;

    assert(alpha >= -VALUE_INFINITE && alpha < beta && beta <= VALUE_INFINITE);
    assert(PvNode || (alpha == beta - 1));

    // Check if we have an upcoming move that draws by repetition
    if (alpha < VALUE_DRAW && pos.upcoming_repetition(ss->ply))
    {
        alpha = value_draw(nodes);
        if (alpha >= beta)
            return alpha;
    }

    Move      pv[MAX_PLY + 1];
    StateInfo st;

    Key   posKey;
    Move  move, bestMove;
    Value bestValue, value, futilityBase;
    bool  pvHit, givesCheck, capture;
    int   moveCount;

    // Step 1. Initialize node
    if (PvNode)
    {
        (ss + 1)->pv = pv;
        ss->pv[0]    = Move::none();
    }

    bestMove    = Move::none();
    ss->inCheck = pos.checkers();
    moveCount   = 0;

    // Used to send selDepth info to GUI (selDepth counts from 1, ply from 0)
    if (PvNode && selDepth < ss->ply + 1)
        selDepth = ss->ply + 1;

    // Step 2. Check for an immediate draw or maximum ply reached
    if (pos.is_draw(ss->ply) || ss->ply >= MAX_PLY)
        return (ss->ply >= MAX_PLY && !ss->inCheck) ? evaluate(pos) : VALUE_DRAW;

    assert(0 <= ss->ply && ss->ply < MAX_PLY);

    // Step 3. Transposition table lookup
    posKey                         = pos.key();
    auto [ttHit, ttData, ttWriter] = tt.probe(posKey);
    // Need further processing of the saved data
    ss->ttHit    = ttHit;
    ttData.move  = ttHit ? ttData.move : Move::none();
    ttData.value = ttHit ? value_from_tt(ttData.value, ss->ply, pos.rule50_count()) : VALUE_NONE;
    pvHit        = ttHit && ttData.is_pv;

    // At non-PV nodes we check for an early TT cutoff
    if (!PvNode && ttData.depth >= DEPTH_QS
        && is_valid(ttData.value)  // Can happen when !ttHit or when access race in probe()
        && (ttData.bound & (ttData.value >= beta ? BOUND_LOWER : BOUND_UPPER)))
        return ttData.value;

    // Step 4. Static evaluation of the position
    Value unadjustedStaticEval = VALUE_NONE;
    if (ss->inCheck)
        bestValue = futilityBase = -VALUE_INFINITE;
    else
    {
        const auto correctionValue = correction_value(*this, pos, ss);

        if (ss->ttHit)
        {
            // Never assume anything about values stored in TT
            unadjustedStaticEval = ttData.eval;

            if (!is_valid(unadjustedStaticEval))
                unadjustedStaticEval = evaluate(pos);

            ss->staticEval = bestValue =
              to_corrected_static_eval(unadjustedStaticEval, correctionValue);

            // ttValue can be used as a better position evaluation
            if (is_valid(ttData.value) && !is_decisive(ttData.value)
                && (ttData.bound & (ttData.value > bestValue ? BOUND_LOWER : BOUND_UPPER)))
                bestValue = ttData.value;
        }
        else
        {
            unadjustedStaticEval = evaluate(pos);
            ss->staticEval       = bestValue =
              to_corrected_static_eval(unadjustedStaticEval, correctionValue);
        }

        // Stand pat. Return immediately if static value is at least beta
        if (bestValue >= beta)
        {
            if (!is_decisive(bestValue))
                bestValue = (bestValue + beta) / 2;

            if (!ss->ttHit)
                ttWriter.write(posKey, value_to_tt(bestValue, ss->ply), false, BOUND_LOWER,
                               DEPTH_UNSEARCHED, Move::none(), unadjustedStaticEval,
                               tt.generation());
            return bestValue;
        }

        if (bestValue > alpha)
            alpha = bestValue;

        futilityBase = ss->staticEval + 351;
    }

    const PieceToHistory* contHist[] = {(ss - 1)->continuationHistory};

    Square prevSq = ((ss - 1)->currentMove).is_ok() ? ((ss - 1)->currentMove).to_sq() : SQ_NONE;

    // Initialize a MovePicker object for the current position, and prepare to search
    // the moves. We presently use two stages of move generator in quiescence search:
    // captures, or evasions only when in check.
    MovePicker mp(pos, ttData.move, DEPTH_QS, &mainHistory, &lowPlyHistory, &captureHistory,
                  contHist, &sharedHistory, ss->ply);

    // Step 5. Loop through all pseudo-legal moves until no moves remain or a beta
    // cutoff occurs.
    while ((move = mp.next_move()) != Move::none())
    {
        assert(move.is_ok());

        if (!pos.legal(move))
            continue;

        givesCheck = pos.gives_check(move);
        capture    = pos.capture_stage(move);

        moveCount++;

        // Step 6. Pruning
        if (!is_loss(bestValue))
        {
            // Futility pruning and moveCount pruning
            if (!givesCheck && move.to_sq() != prevSq && !is_loss(futilityBase)
                && move.type_of() != PROMOTION)
            {
                if (moveCount > 2)
                    continue;

                Value futilityValue = futilityBase + PieceValue[pos.piece_on(move.to_sq())];

                // If static eval + value of piece we are going to capture is
                // much lower than alpha, we can prune this move.
                if (futilityValue <= alpha)
                {
                    bestValue = std::max(bestValue, futilityValue);
                    continue;
                }

                // If static exchange evaluation is low enough
                // we can prune this move.
                if (!pos.see_ge(move, alpha - futilityBase))
                {
                    bestValue = std::min(alpha, futilityBase);
                    continue;
                }
            }

            // Skip non-captures
            if (!capture)
                continue;

            // Do not search moves with bad enough SEE values
            if (!pos.see_ge(move, -80))
                continue;
        }

        // Step 7. Make and search the move
        do_move(pos, move, st, givesCheck, ss);

        value = -qsearch<nodeType>(pos, ss + 1, -beta, -alpha);
        undo_move(pos, move);

        assert(value > -VALUE_INFINITE && value < VALUE_INFINITE);

        // Step 8. Check for a new best move
        if (value > bestValue)
        {
            bestValue = value;

            if (value > alpha)
            {
                bestMove = move;

                if (PvNode)  // Update pv even in fail-high case
                    update_pv(ss->pv, move, (ss + 1)->pv);

                if (value < beta)  // Update alpha here!
                    alpha = value;
                else
                    break;  // Fail high
            }
        }
    }

    // Step 9. Check for mate
    // All legal moves have been searched. A special case: if we are
    // in check and no legal moves were found, it is checkmate.
    if (ss->inCheck && bestValue == -VALUE_INFINITE)
    {
        assert(!MoveList<LEGAL>(pos).size());
        return mated_in(ss->ply);  // Plies to mate from the root
    }

    if (!is_decisive(bestValue) && bestValue > beta)
        bestValue = (bestValue + beta) / 2;

    Color us = pos.side_to_move();
    if (!ss->inCheck && !moveCount && !pos.non_pawn_material(us)
        && type_of(pos.captured_piece()) >= ROOK)
    {
        if (!((us == WHITE ? shift<NORTH>(pos.pieces(us, PAWN))
                           : shift<SOUTH>(pos.pieces(us, PAWN)))
              & ~pos.pieces()))  // no pawn pushes available
        {
            pos.state()->checkersBB = Rank1BB;  // search for legal king-moves only
            if (!MoveList<LEGAL>(pos).size())   // stalemate
                bestValue = VALUE_DRAW;
            pos.state()->checkersBB = 0;
        }
    }

    // Save gathered info in transposition table. The static evaluation
    // is saved as it was before adjustment by correction history.
    ttWriter.write(posKey, value_to_tt(bestValue, ss->ply), pvHit,
                   bestValue >= beta ? BOUND_LOWER : BOUND_UPPER, DEPTH_QS, bestMove,
                   unadjustedStaticEval, tt.generation());

    assert(bestValue > -VALUE_INFINITE && bestValue < VALUE_INFINITE);

    return bestValue;
}

Depth Search::Worker::reduction(bool i, Depth d, int mn, int delta) const {
    int reductionScale = reductions[d] * reductions[mn];
    return reductionScale - delta * 608 / rootDelta + !i * reductionScale * 238 / 512 + 1182;
}

// elapsed() returns the time elapsed since the search started. If the
// 'nodestime' option is enabled, it will return the count of nodes searched
// instead. This function is called to check whether the search should be
// stopped based on predefined thresholds like time limits or nodes searched.
//
// elapsed_time() returns the actual time elapsed since the start of the search.
// This function is intended for use only when printing PV outputs, and not used
// for making decisions within the search algorithm itself.
TimePoint Search::Worker::elapsed() const {
    return main_manager()->tm.elapsed([this]() { return threads.nodes_searched(); });
}

TimePoint Search::Worker::elapsed_time() const { return main_manager()->tm.elapsed_time(); }

Value Search::Worker::evaluate(const Position& pos) {
    return Eval::evaluate(networks[numaAccessToken], pos, accumulatorStack, refreshTable,
                          optimism[pos.side_to_move()]);
}

namespace {
// Adjusts a mate or TB score from "plies to mate from the root" to
// "plies to mate from the current position". Standard scores are unchanged.
// The function is called before storing a value in the transposition table.
Value value_to_tt(Value v, int ply) { return is_win(v) ? v + ply : is_loss(v) ? v - ply : v; }


// Inverse of value_to_tt(): it adjusts a mate or TB score from the transposition
// table (which refers to the plies to mate/be mated from current position) to
// "plies to mate/be mated (TB win/loss) from the root". However, to avoid
// potentially false mate or TB scores related to the 50 moves rule and the
// graph history interaction, we return the highest non-TB score instead.
Value value_from_tt(Value v, int ply, int r50c) {

    if (!is_valid(v))
        return VALUE_NONE;

    // handle TB win or better
    if (is_win(v))
    {
        // Downgrade a potentially false mate score
        if (v >= VALUE_MATE_IN_MAX_PLY && VALUE_MATE - v > 100 - r50c)
            return VALUE_TB_WIN_IN_MAX_PLY - 1;

        // Downgrade a potentially false TB score.
        if (VALUE_TB - v > 100 - r50c)
            return VALUE_TB_WIN_IN_MAX_PLY - 1;

        return v - ply;
    }

    // handle TB loss or worse
    if (is_loss(v))
    {
        // Downgrade a potentially false mate score.
        if (v <= VALUE_MATED_IN_MAX_PLY && VALUE_MATE + v > 100 - r50c)
            return VALUE_TB_LOSS_IN_MAX_PLY + 1;

        // Downgrade a potentially false TB score.
        if (VALUE_TB + v > 100 - r50c)
            return VALUE_TB_LOSS_IN_MAX_PLY + 1;

        return v + ply;
    }

    return v;
}


// Adds current move and appends child pv[]
void update_pv(Move* pv, Move move, const Move* childPv) {

    for (*pv++ = move; childPv && *childPv != Move::none();)
        *pv++ = *childPv++;
    *pv = Move::none();
}


// Updates stats at the end of search() when a bestMove is found
void update_all_stats(const Position& pos,
                      Stack*          ss,
                      Search::Worker& workerThread,
                      Move            bestMove,
                      Square          prevSq,
                      SearchedList&   quietsSearched,
                      SearchedList&   capturesSearched,
                      Depth           depth,
                      Move            ttMove,
                      int             moveCount) {

    CapturePieceToHistory& captureHistory = workerThread.captureHistory;
    Piece                  movedPiece     = pos.moved_piece(bestMove);
    PieceType              capturedPiece;

    int bonus =
      std::min(100 * depth - 90, 1540) + 347 * (bestMove == ttMove) + (ss - 1)->statScore / 32;
    int malus = std::min(800 * depth - 250, 2480) - 17 * moveCount;

    if (!pos.capture_stage(bestMove))
    {
        update_quiet_histories(pos, ss, workerThread, bestMove, bonus * 910 / 1024);

        int i = 0;
        // Decrease stats for all non-best quiet moves
        for (Move move : quietsSearched)
        {
            i++;
            int actualMalus = malus * 1085 / 1024;
            if (i > 5)
                actualMalus -= actualMalus * (i - 5) / i;
            update_quiet_histories(pos, ss, workerThread, move, -actualMalus);
        }
    }
    else
    {
        // Increase stats for the best move in case it was a capture move
        capturedPiece = type_of(pos.piece_on(bestMove.to_sq()));
        captureHistory[movedPiece][bestMove.to_sq()][capturedPiece] << bonus * 1395 / 1024;
    }

    // Extra penalty for a quiet early move that was not a TT move in
    // previous ply when it gets refuted.
    if (prevSq != SQ_NONE && ((ss - 1)->moveCount == 1 + (ss - 1)->ttHit) && !pos.captured_piece())
        update_continuation_histories(ss - 1, pos.piece_on(prevSq), prevSq, -malus * 602 / 1024);

    // Decrease stats for all non-best capture moves
    for (Move move : capturesSearched)
    {
        movedPiece    = pos.moved_piece(move);
        capturedPiece = type_of(pos.piece_on(move.to_sq()));
        captureHistory[movedPiece][move.to_sq()][capturedPiece] << -malus * 1448 / 1024;
    }
}


// Updates histories of the move pairs formed by moves
// at ply -1, -2, -3, -4, and -6 with current move.
void update_continuation_histories(Stack* ss, Piece pc, Square to, int bonus) {
    static std::array<ConthistBonus, 6> conthist_bonuses = {
      {{1, 1133}, {2, 683}, {3, 312}, {4, 582}, {5, 149}, {6, 474}}};

    for (const auto [i, weight] : conthist_bonuses)
    {
        // Only update the first 2 continuation histories if we are in check
        if (ss->inCheck && i > 2)
            break;

        if (((ss - i)->currentMove).is_ok())
            (*(ss - i)->continuationHistory)[pc][to] << (bonus * weight / 1024) + 88 * (i < 2);
    }
}

// Updates move sorting heuristics

void update_quiet_histories(
  const Position& pos, Stack* ss, Search::Worker& workerThread, Move move, int bonus) {

    Color us = pos.side_to_move();
    workerThread.mainHistory[us][move.raw()] << bonus;  // Untuned to prevent duplicate effort

    if (ss->ply < LOW_PLY_HISTORY_SIZE)
        workerThread.lowPlyHistory[ss->ply][move.raw()] << bonus * 850 / 1024;

    update_continuation_histories(ss, pos.moved_piece(move), move.to_sq(), bonus * 896 / 1024);

<<<<<<< HEAD
    int pIndex = pawn_history_index(pos);
    workerThread.pawnHistory[pIndex][pos.moved_piece(move)][move.to_sq()]
      << bonus * (bonus > 0 ? 905 : 404) / 1024;
=======
    workerThread.sharedHistory.pawn_entry(pos)[pos.moved_piece(move)][move.to_sq()]
      << bonus * (bonus > 0 ? 905 : 505) / 1024;
>>>>>>> 44d5467b
}

}

// When playing with strength handicap, choose the best move among a set of
// RootMoves using a statistical rule dependent on 'level'. Idea by Heinz van Saanen.
Move Skill::pick_best(const RootMoves& rootMoves, size_t multiPV) {
    static PRNG rng(now());  // PRNG sequence should be non-deterministic

    // RootMoves are already sorted by score in descending order
    Value  topScore = rootMoves[0].score;
    int    delta    = std::min(topScore - rootMoves[multiPV - 1].score, int(PawnValue));
    int    maxScore = -VALUE_INFINITE;
    double weakness = 120 - 2 * level;

    // Choose best move. For each move score we add two terms, both dependent on
    // weakness. One is deterministic and bigger for weaker levels, and one is
    // random. Then we choose the move with the resulting highest score.
    for (size_t i = 0; i < multiPV; ++i)
    {
        // This is our magic formula
        int push = int(weakness * int(topScore - rootMoves[i].score)
                       + delta * (rng.rand<unsigned>() % int(weakness)))
                 / 128;

        if (rootMoves[i].score + push >= maxScore)
        {
            maxScore = rootMoves[i].score + push;
            best     = rootMoves[i].pv[0];
        }
    }

    return best;
}

// Used to print debug info and, more importantly, to detect
// when we are out of available time and thus stop the search.
void SearchManager::check_time(Search::Worker& worker) {
    if (--callsCnt > 0)
        return;

    // When using nodes, ensure checking rate is not lower than 0.1% of nodes
    callsCnt = worker.limits.nodes ? std::min(512, int(worker.limits.nodes / 1024)) : 512;

    static TimePoint lastInfoTime = now();

    TimePoint elapsed = tm.elapsed([&worker]() { return worker.threads.nodes_searched(); });
    TimePoint tick    = worker.limits.startTime + elapsed;

    if (tick - lastInfoTime >= 1000)
    {
        lastInfoTime = tick;
        dbg_print();
    }

    // We should not stop pondering until told so by the GUI
    if (ponder)
        return;

    if (
      // Later we rely on the fact that we can at least use the mainthread previous
      // root-search score and PV in a multithreaded environment to prove mated-in scores.
      worker.completedDepth >= 1
      && ((worker.limits.use_time_management() && (elapsed > tm.maximum() || stopOnPonderhit))
          || (worker.limits.movetime && elapsed >= worker.limits.movetime)
          || (worker.limits.nodes && worker.threads.nodes_searched() >= worker.limits.nodes)))
        worker.threads.stop = worker.threads.abortedSearch = true;
}

// Used to correct and extend PVs for moves that have a TB (but not a mate) score.
// Keeps the search based PV for as long as it is verified to maintain the game
// outcome, truncates afterwards. Finally, extends to mate the PV, providing a
// possible continuation (but not a proven mating line).
void syzygy_extend_pv(const OptionsMap&         options,
                      const Search::LimitsType& limits,
                      Position&                 pos,
                      RootMove&                 rootMove,
                      Value&                    v) {

    auto t_start      = std::chrono::steady_clock::now();
    int  moveOverhead = int(options["Move Overhead"]);
    bool rule50       = bool(options["Syzygy50MoveRule"]);

    // Do not use more than moveOverhead / 2 time, if time management is active
    auto time_abort = [&t_start, &moveOverhead, &limits]() -> bool {
        auto t_end = std::chrono::steady_clock::now();
        return limits.use_time_management()
            && 2 * std::chrono::duration<double, std::milli>(t_end - t_start).count()
                 > moveOverhead;
    };

    std::list<StateInfo> sts;

    // Step 0, do the rootMove, no correction allowed, as needed for MultiPV in TB.
    auto& stRoot = sts.emplace_back();
    pos.do_move(rootMove.pv[0], stRoot);
    int ply = 1;

    // Step 1, walk the PV to the last position in TB with correct decisive score
    while (size_t(ply) < rootMove.pv.size())
    {
        Move& pvMove = rootMove.pv[ply];

        RootMoves legalMoves;
        for (const auto& m : MoveList<LEGAL>(pos))
            legalMoves.emplace_back(m);

        Tablebases::Config config =
          Tablebases::rank_root_moves(options, pos, legalMoves, false, time_abort);
        RootMove& rm = *std::find(legalMoves.begin(), legalMoves.end(), pvMove);

        if (legalMoves[0].tbRank != rm.tbRank)
            break;

        ply++;

        auto& st = sts.emplace_back();
        pos.do_move(pvMove, st);

        // Do not allow for repetitions or drawing moves along the PV in TB regime
        if (config.rootInTB && ((rule50 && pos.is_draw(ply)) || pos.is_repetition(ply)))
        {
            pos.undo_move(pvMove);
            ply--;
            break;
        }

        // Full PV shown will thus be validated and end in TB.
        // If we cannot validate the full PV in time, we do not show it.
        if (config.rootInTB && time_abort())
            break;
    }

    // Resize the PV to the correct part
    rootMove.pv.resize(ply);

    // Step 2, now extend the PV to mate, as if the user explored syzygy-tables.info
    // using top ranked moves (minimal DTZ), which gives optimal mates only for simple
    // endgames e.g. KRvK.
    while (!(rule50 && pos.is_draw(0)))
    {
        if (time_abort())
            break;

        RootMoves legalMoves;
        for (const auto& m : MoveList<LEGAL>(pos))
        {
            auto&     rm = legalMoves.emplace_back(m);
            StateInfo tmpSI;
            pos.do_move(m, tmpSI);
            // Give a score of each move to break DTZ ties restricting opponent mobility,
            // but not giving the opponent a capture.
            for (const auto& mOpp : MoveList<LEGAL>(pos))
                rm.tbRank -= pos.capture(mOpp) ? 100 : 1;
            pos.undo_move(m);
        }

        // Mate found
        if (legalMoves.size() == 0)
            break;

        // Sort moves according to their above assigned rank.
        // This will break ties for moves with equal DTZ in rank_root_moves.
        std::stable_sort(
          legalMoves.begin(), legalMoves.end(),
          [](const Search::RootMove& a, const Search::RootMove& b) { return a.tbRank > b.tbRank; });

        // The winning side tries to minimize DTZ, the losing side maximizes it
        Tablebases::Config config =
          Tablebases::rank_root_moves(options, pos, legalMoves, true, time_abort);

        // If DTZ is not available we might not find a mate, so we bail out
        if (!config.rootInTB || config.cardinality > 0)
            break;

        ply++;

        Move& pvMove = legalMoves[0].pv[0];
        rootMove.pv.push_back(pvMove);
        auto& st = sts.emplace_back();
        pos.do_move(pvMove, st);
    }

    // Finding a draw in this function is an exceptional case, that cannot happen when rule50 is false or
    // during engine game play, since we have a winning score, and play correctly
    // with TB support. However, it can be that a position is draw due to the 50 move
    // rule if it has been been reached on the board with a non-optimal 50 move counter
    // (e.g. 8/8/6k1/3B4/3K4/4N3/8/8 w - - 54 106 ) which TB with dtz counter rounding
    // cannot always correctly rank. See also
    // https://github.com/official-stockfish/Stockfish/issues/5175#issuecomment-2058893495
    // We adjust the score to match the found PV. Note that a TB loss score can be
    // displayed if the engine did not find a drawing move yet, but eventually search
    // will figure it out (e.g. 1kq5/q2r4/5K2/8/8/8/8/7Q w - - 96 1 )
    if (pos.is_draw(0))
        v = VALUE_DRAW;

    // Undo the PV moves
    for (auto it = rootMove.pv.rbegin(); it != rootMove.pv.rend(); ++it)
        pos.undo_move(*it);

    // Inform if we couldn't get a full extension in time
    if (time_abort())
        sync_cout
          << "info string Syzygy based PV extension requires more time, increase Move Overhead as needed."
          << sync_endl;
}

void SearchManager::pv(Search::Worker&           worker,
                       const ThreadPool&         threads,
                       const TranspositionTable& tt,
                       Depth                     depth) {

    const auto nodes     = threads.nodes_searched();
    auto&      rootMoves = worker.rootMoves;
    auto&      pos       = worker.rootPos;
    size_t     pvIdx     = worker.pvIdx;
    size_t     multiPV   = std::min(size_t(worker.options["MultiPV"]), rootMoves.size());
    uint64_t   tbHits    = threads.tb_hits() + (worker.tbConfig.rootInTB ? rootMoves.size() : 0);

    for (size_t i = 0; i < multiPV; ++i)
    {
        bool updated = rootMoves[i].score != -VALUE_INFINITE;

        if (depth == 1 && !updated && i > 0)
            continue;

        Depth d = updated ? depth : std::max(1, depth - 1);
        Value v = updated ? rootMoves[i].uciScore : rootMoves[i].previousScore;

        if (v == -VALUE_INFINITE)
            v = VALUE_ZERO;

        bool tb = worker.tbConfig.rootInTB && std::abs(v) <= VALUE_TB;
        v       = tb ? rootMoves[i].tbScore : v;

        bool isExact = i != pvIdx || tb || !updated;  // tablebase- and previous-scores are exact

        // Potentially correct and extend the PV, and in exceptional cases v
        if (is_decisive(v) && std::abs(v) < VALUE_MATE_IN_MAX_PLY
            && ((!rootMoves[i].scoreLowerbound && !rootMoves[i].scoreUpperbound) || isExact))
            syzygy_extend_pv(worker.options, worker.limits, pos, rootMoves[i], v);

        std::string pv;
        for (Move m : rootMoves[i].pv)
            pv += UCIEngine::move(m, pos.is_chess960()) + " ";

        // Remove last whitespace
        if (!pv.empty())
            pv.pop_back();

        auto wdl   = worker.options["UCI_ShowWDL"] ? UCIEngine::wdl(v, pos) : "";
        auto bound = rootMoves[i].scoreLowerbound
                     ? "lowerbound"
                     : (rootMoves[i].scoreUpperbound ? "upperbound" : "");

        InfoFull info;

        info.depth    = d;
        info.selDepth = rootMoves[i].selDepth;
        info.multiPV  = i + 1;
        info.score    = {v, pos};
        info.wdl      = wdl;

        if (!isExact)
            info.bound = bound;

        TimePoint time = std::max(TimePoint(1), tm.elapsed_time());
        info.timeMs    = time;
        info.nodes     = nodes;
        info.nps       = nodes * 1000 / time;
        info.tbHits    = tbHits;
        info.pv        = pv;
        info.hashfull  = tt.hashfull();

        updates.onUpdateFull(info);
    }
}

// Called in case we have no ponder move before exiting the search,
// for instance, in case we stop the search during a fail high at root.
// We try hard to have a ponder move to return to the GUI,
// otherwise in case of 'ponder on' we have nothing to think about.
bool RootMove::extract_ponder_from_tt(const TranspositionTable& tt, Position& pos) {

    StateInfo st;

    assert(pv.size() == 1);
    if (pv[0] == Move::none())
        return false;

    pos.do_move(pv[0], st, &tt);

    auto [ttHit, ttData, ttWriter] = tt.probe(pos.key());
    if (ttHit)
    {
        if (MoveList<LEGAL>(pos).contains(ttData.move))
            pv.push_back(ttData.move);
    }

    pos.undo_move(pv[0]);
    return pv.size() > 1;
}


}  // namespace Stockfish<|MERGE_RESOLUTION|>--- conflicted
+++ resolved
@@ -1896,14 +1896,8 @@
 
     update_continuation_histories(ss, pos.moved_piece(move), move.to_sq(), bonus * 896 / 1024);
 
-<<<<<<< HEAD
-    int pIndex = pawn_history_index(pos);
-    workerThread.pawnHistory[pIndex][pos.moved_piece(move)][move.to_sq()]
+    workerThread.sharedHistory.pawn_entry(pos)[pos.moved_piece(move)][move.to_sq()]
       << bonus * (bonus > 0 ? 905 : 404) / 1024;
-=======
-    workerThread.sharedHistory.pawn_entry(pos)[pos.moved_piece(move)][move.to_sq()]
-      << bonus * (bonus > 0 ? 905 : 505) / 1024;
->>>>>>> 44d5467b
 }
 
 }
