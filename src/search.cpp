/*
  Stockfish, a UCI chess playing engine derived from Glaurung 2.1
  Copyright (C) 2004-2025 The Stockfish developers (see AUTHORS file)

  Stockfish is free software: you can redistribute it and/or modify
  it under the terms of the GNU General Public License as published by
  the Free Software Foundation, either version 3 of the License, or
  (at your option) any later version.

  Stockfish is distributed in the hope that it will be useful,
  but WITHOUT ANY WARRANTY; without even the implied warranty of
  MERCHANTABILITY or FITNESS FOR A PARTICULAR PURPOSE.  See the
  GNU General Public License for more details.

  You should have received a copy of the GNU General Public License
  along with this program.  If not, see <http://www.gnu.org/licenses/>.
*/

#include "search.h"

#include <algorithm>
#include <array>
#include <atomic>
#include <cassert>
#include <chrono>
#include <cmath>
#include <cstdint>
#include <cstdlib>
#include <initializer_list>
#include <iostream>
#include <list>
#include <ratio>
#include <string>
#include <utility>

#include "bitboard.h"
#include "evaluate.h"
#include "history.h"
#include "misc.h"
#include "movegen.h"
#include "movepick.h"
#include "nnue/network.h"
#include "nnue/nnue_accumulator.h"
#include "position.h"
#include "syzygy/tbprobe.h"
#include "thread.h"
#include "timeman.h"
#include "tt.h"
#include "uci.h"
#include "ucioption.h"

namespace Stockfish {

namespace TB = Tablebases;

void syzygy_extend_pv(const OptionsMap&            options,
                      const Search::LimitsType&    limits,
                      Stockfish::Position&         pos,
                      Stockfish::Search::RootMove& rootMove,
                      Value&                       v);

using namespace Search;

namespace {

constexpr int SEARCHEDLIST_CAPACITY = 32;
using SearchedList                  = ValueList<Move, SEARCHEDLIST_CAPACITY>;

// (*Scalers):
// The values with Scaler asterisks have proven non-linear scaling.
// They are optimized to time controls of 180 + 1.8 and longer,
// so changing them or adding conditions that are similar requires
// tests at these types of time controls.

int correction_value(const Worker& w, const Position& pos, const Stack* const ss) {
    const Color us    = pos.side_to_move();
    const auto  m     = (ss - 1)->currentMove;
    const auto  pcv   = w.pawnCorrectionHistory[pawn_correction_history_index(pos)][us];
    const auto  micv  = w.minorPieceCorrectionHistory[minor_piece_index(pos)][us];
    const auto  wnpcv = w.nonPawnCorrectionHistory[non_pawn_index<WHITE>(pos)][WHITE][us];
    const auto  bnpcv = w.nonPawnCorrectionHistory[non_pawn_index<BLACK>(pos)][BLACK][us];
    const auto  cntcv =
      m.is_ok() ? (*(ss - 2)->continuationCorrectionHistory)[pos.piece_on(m.to_sq())][m.to_sq()]
                 : 0;

    return 8867 * pcv + 8136 * micv + 10757 * (wnpcv + bnpcv) + 7232 * cntcv;
}

// Add correctionHistory value to raw staticEval and guarantee evaluation
// does not hit the tablebase range.
Value to_corrected_static_eval(const Value v, const int cv) {
    return std::clamp(v + cv / 131072, VALUE_TB_LOSS_IN_MAX_PLY + 1, VALUE_TB_WIN_IN_MAX_PLY - 1);
}

void update_correction_history(const Position& pos,
                               Stack* const    ss,
                               Search::Worker& workerThread,
                               const int       bonus) {
    const Move  m  = (ss - 1)->currentMove;
    const Color us = pos.side_to_move();

    static constexpr int nonPawnWeight = 165;

    workerThread.pawnCorrectionHistory[pawn_correction_history_index(pos)][us] << bonus;
    workerThread.minorPieceCorrectionHistory[minor_piece_index(pos)][us] << bonus * 153 / 128;
    workerThread.nonPawnCorrectionHistory[non_pawn_index<WHITE>(pos)][WHITE][us]
      << bonus * nonPawnWeight / 128;
    workerThread.nonPawnCorrectionHistory[non_pawn_index<BLACK>(pos)][BLACK][us]
      << bonus * nonPawnWeight / 128;

    if (m.is_ok())
        (*(ss - 2)->continuationCorrectionHistory)[pos.piece_on(m.to_sq())][m.to_sq()]
          << bonus * 153 / 128;
}

// Add a small random component to draw evaluations to avoid 3-fold blindness
Value value_draw(size_t nodes) { return VALUE_DRAW - 1 + Value(nodes & 0x2); }
Value value_to_tt(Value v, int ply);
Value value_from_tt(Value v, int ply, int r50c);
void  update_pv(Move* pv, Move move, const Move* childPv);
void  update_continuation_histories(Stack* ss, Piece pc, Square to, int bonus);
void  update_quiet_histories(
   const Position& pos, Stack* ss, Search::Worker& workerThread, Move move, int bonus);
void update_all_stats(const Position& pos,
                      Stack*          ss,
                      Search::Worker& workerThread,
                      Move            bestMove,
                      Square          prevSq,
                      SearchedList&   quietsSearched,
                      SearchedList&   capturesSearched,
                      Depth           depth,
                      Move            TTMove);

}  // namespace

Search::Worker::Worker(SharedState&                    sharedState,
                       std::unique_ptr<ISearchManager> sm,
                       size_t                          threadId,
                       NumaReplicatedAccessToken       token) :
    // Unpack the SharedState struct into member variables
    threadIdx(threadId),
    numaAccessToken(token),
    manager(std::move(sm)),
    options(sharedState.options),
    threads(sharedState.threads),
    tt(sharedState.tt),
    networks(sharedState.networks),
    refreshTable(networks[token]) {
    clear();
}

void Search::Worker::ensure_network_replicated() {
    // Access once to force lazy initialization.
    // We do this because we want to avoid initialization during search.
    (void) (networks[numaAccessToken]);
}

void Search::Worker::start_searching() {

    accumulatorStack.reset();

    // Non-main threads go directly to iterative_deepening()
    if (!is_mainthread())
    {
        iterative_deepening();
        return;
    }

    main_manager()->tm.init(limits, rootPos.side_to_move(), rootPos.game_ply(), options,
                            main_manager()->originalTimeAdjust);
    tt.new_search();

    if (rootMoves.empty())
    {
        rootMoves.emplace_back(Move::none());
        main_manager()->updates.onUpdateNoMoves(
          {0, {rootPos.checkers() ? -VALUE_MATE : VALUE_DRAW, rootPos}});
    }
    else
    {
        threads.start_searching();  // start non-main threads
        iterative_deepening();      // main thread start searching
    }

    // When we reach the maximum depth, we can arrive here without a raise of
    // threads.stop. However, if we are pondering or in an infinite search,
    // the UCI protocol states that we shouldn't print the best move before the
    // GUI sends a "stop" or "ponderhit" command. We therefore simply wait here
    // until the GUI sends one of those commands.
    while (!threads.stop && (main_manager()->ponder || limits.infinite))
    {}  // Busy wait for a stop or a ponder reset

    // Stop the threads if not already stopped (also raise the stop if
    // "ponderhit" just reset threads.ponder)
    threads.stop = true;

    // Wait until all threads have finished
    threads.wait_for_search_finished();

    // When playing in 'nodes as time' mode, subtract the searched nodes from
    // the available ones before exiting.
    if (limits.npmsec)
        main_manager()->tm.advance_nodes_time(threads.nodes_searched()
                                              - limits.inc[rootPos.side_to_move()]);

    Worker* bestThread = this;
    Skill   skill =
      Skill(options["Skill Level"], options["UCI_LimitStrength"] ? int(options["UCI_Elo"]) : 0);

    if (int(options["MultiPV"]) == 1 && !limits.depth && !limits.mate && !skill.enabled()
        && rootMoves[0].pv[0] != Move::none())
        bestThread = threads.get_best_thread()->worker.get();

    main_manager()->bestPreviousScore        = bestThread->rootMoves[0].score;
    main_manager()->bestPreviousAverageScore = bestThread->rootMoves[0].averageScore;

    // Send again PV info if we have a new best thread
    if (bestThread != this)
        main_manager()->pv(*bestThread, threads, tt, bestThread->completedDepth);

    std::string ponder;

    if (bestThread->rootMoves[0].pv.size() > 1
        || bestThread->rootMoves[0].extract_ponder_from_tt(tt, rootPos))
        ponder = UCIEngine::move(bestThread->rootMoves[0].pv[1], rootPos.is_chess960());

    auto bestmove = UCIEngine::move(bestThread->rootMoves[0].pv[0], rootPos.is_chess960());
    main_manager()->updates.onBestmove(bestmove, ponder);
}

// Main iterative deepening loop. It calls search()
// repeatedly with increasing depth until the allocated thinking time has been
// consumed, the user stops the search, or the maximum search depth is reached.
void Search::Worker::iterative_deepening() {

    SearchManager* mainThread = (is_mainthread() ? main_manager() : nullptr);

    Move pv[MAX_PLY + 1];

    Depth lastBestMoveDepth = 0;
    Value lastBestScore     = -VALUE_INFINITE;
    auto  lastBestPV        = std::vector{Move::none()};

    Value  alpha, beta;
    Value  bestValue     = -VALUE_INFINITE;
    Color  us            = rootPos.side_to_move();
    double timeReduction = 1, totBestMoveChanges = 0;
    int    delta, iterIdx                        = 0;

    // Allocate stack with extra size to allow access from (ss - 7) to (ss + 2):
    // (ss - 7) is needed for update_continuation_histories(ss - 1) which accesses (ss - 6),
    // (ss + 2) is needed for initialization of cutOffCnt.
    Stack  stack[MAX_PLY + 10] = {};
    Stack* ss                  = stack + 7;

    for (int i = 7; i > 0; --i)
    {
        (ss - i)->continuationHistory =
          &continuationHistory[0][0][NO_PIECE][0];  // Use as a sentinel
        (ss - i)->continuationCorrectionHistory = &continuationCorrectionHistory[NO_PIECE][0];
        (ss - i)->staticEval                    = VALUE_NONE;
    }

    for (int i = 0; i <= MAX_PLY + 2; ++i)
        (ss + i)->ply = i;

    ss->pv = pv;

    if (mainThread)
    {
        if (mainThread->bestPreviousScore == VALUE_INFINITE)
            mainThread->iterValue.fill(VALUE_ZERO);
        else
            mainThread->iterValue.fill(mainThread->bestPreviousScore);
    }

    size_t multiPV = size_t(options["MultiPV"]);
    Skill skill(options["Skill Level"], options["UCI_LimitStrength"] ? int(options["UCI_Elo"]) : 0);

    // When playing with strength handicap enable MultiPV search that we will
    // use behind-the-scenes to retrieve a set of possible moves.
    if (skill.enabled())
        multiPV = std::max(multiPV, size_t(4));

    multiPV = std::min(multiPV, rootMoves.size());

    int searchAgainCounter = 0;

    lowPlyHistory.fill(89);

    // Iterative deepening loop until requested to stop or the target depth is reached
    while (++rootDepth < MAX_PLY && !threads.stop
           && !(limits.depth && mainThread && rootDepth > limits.depth))
    {
        // Age out PV variability metric
        if (mainThread)
            totBestMoveChanges /= 2;

        // Save the last iteration's scores before the first PV line is searched and
        // all the move scores except the (new) PV are set to -VALUE_INFINITE.
        for (RootMove& rm : rootMoves)
            rm.previousScore = rm.score;

        size_t pvFirst = 0;
        pvLast         = 0;

        if (!threads.increaseDepth)
            searchAgainCounter++;

        // MultiPV loop. We perform a full root search for each PV line
        for (pvIdx = 0; pvIdx < multiPV; ++pvIdx)
        {
            if (pvIdx == pvLast)
            {
                pvFirst = pvLast;
                for (pvLast++; pvLast < rootMoves.size(); pvLast++)
                    if (rootMoves[pvLast].tbRank != rootMoves[pvFirst].tbRank)
                        break;
            }

            // Reset UCI info selDepth for each depth and each PV line
            selDepth = 0;

            // Reset aspiration window starting size
            delta     = 5 + std::abs(rootMoves[pvIdx].meanSquaredScore) / 11131;
            Value avg = rootMoves[pvIdx].averageScore;
            alpha     = std::max(avg - delta, -VALUE_INFINITE);
            beta      = std::min(avg + delta, VALUE_INFINITE);

            // Adjust optimism based on root move's averageScore
            optimism[us]  = 136 * avg / (std::abs(avg) + 93);
            optimism[~us] = -optimism[us];

            // Start with a small aspiration window and, in the case of a fail
            // high/low, re-search with a bigger window until we don't fail
            // high/low anymore.
            int failedHighCnt = 0;
            while (true)
            {
                // Adjust the effective depth searched, but ensure at least one
                // effective increment for every four searchAgain steps (see issue #2717).
                Depth adjustedDepth =
                  std::max(1, rootDepth - failedHighCnt - 3 * (searchAgainCounter + 1) / 4);
                rootDelta = beta - alpha;
                bestValue = search<Root>(rootPos, ss, alpha, beta, adjustedDepth, false);

                // Bring the best move to the front. It is critical that sorting
                // is done with a stable algorithm because all the values but the
                // first and eventually the new best one is set to -VALUE_INFINITE
                // and we want to keep the same order for all the moves except the
                // new PV that goes to the front. Note that in the case of MultiPV
                // search the already searched PV lines are preserved.
                std::stable_sort(rootMoves.begin() + pvIdx, rootMoves.begin() + pvLast);

                // If search has been stopped, we break immediately. Sorting is
                // safe because RootMoves is still valid, although it refers to
                // the previous iteration.
                if (threads.stop)
                    break;

                // When failing high/low give some update before a re-search. To avoid
                // excessive output that could hang GUIs like Fritz 19, only start
                // at nodes > 10M (rather than depth N, which can be reached quickly)
                if (mainThread && multiPV == 1 && (bestValue <= alpha || bestValue >= beta)
                    && nodes > 10000000)
                    main_manager()->pv(*this, threads, tt, rootDepth);

                // In case of failing low/high increase aspiration window and re-search,
                // otherwise exit the loop.
                if (bestValue <= alpha)
                {
                    beta  = alpha;
                    alpha = std::max(bestValue - delta, -VALUE_INFINITE);

                    failedHighCnt = 0;
                    if (mainThread)
                        mainThread->stopOnPonderhit = false;
                }
                else if (bestValue >= beta)
                {
                    beta = std::min(bestValue + delta, VALUE_INFINITE);
                    ++failedHighCnt;
                }
                else
                    break;

                delta += delta / 3;

                assert(alpha >= -VALUE_INFINITE && beta <= VALUE_INFINITE);
            }

            // Sort the PV lines searched so far and update the GUI
            std::stable_sort(rootMoves.begin() + pvFirst, rootMoves.begin() + pvIdx + 1);

            if (mainThread
                && (threads.stop || pvIdx + 1 == multiPV || nodes > 10000000)
                // A thread that aborted search can have mated-in/TB-loss PV and
                // score that cannot be trusted, i.e. it can be delayed or refuted
                // if we would have had time to fully search other root-moves. Thus
                // we suppress this output and below pick a proven score/PV for this
                // thread (from the previous iteration).
                && !(threads.abortedSearch && is_loss(rootMoves[0].uciScore)))
                main_manager()->pv(*this, threads, tt, rootDepth);

            if (threads.stop)
                break;
        }

        if (!threads.stop)
            completedDepth = rootDepth;

        // We make sure not to pick an unproven mated-in score,
        // in case this thread prematurely stopped search (aborted-search).
        if (threads.abortedSearch && rootMoves[0].score != -VALUE_INFINITE
            && is_loss(rootMoves[0].score))
        {
            // Bring the last best move to the front for best thread selection.
            Utility::move_to_front(rootMoves, [&lastBestPV = std::as_const(lastBestPV)](
                                                const auto& rm) { return rm == lastBestPV[0]; });
            rootMoves[0].pv    = lastBestPV;
            rootMoves[0].score = rootMoves[0].uciScore = lastBestScore;
        }
        else if (rootMoves[0].pv[0] != lastBestPV[0])
        {
            lastBestPV        = rootMoves[0].pv;
            lastBestScore     = rootMoves[0].score;
            lastBestMoveDepth = rootDepth;
        }

        if (!mainThread)
            continue;

        // Have we found a "mate in x"?
        if (limits.mate && rootMoves[0].score == rootMoves[0].uciScore
            && ((rootMoves[0].score >= VALUE_MATE_IN_MAX_PLY
                 && VALUE_MATE - rootMoves[0].score <= 2 * limits.mate)
                || (rootMoves[0].score != -VALUE_INFINITE
                    && rootMoves[0].score <= VALUE_MATED_IN_MAX_PLY
                    && VALUE_MATE + rootMoves[0].score <= 2 * limits.mate)))
            threads.stop = true;

        // If the skill level is enabled and time is up, pick a sub-optimal best move
        if (skill.enabled() && skill.time_to_pick(rootDepth))
            skill.pick_best(rootMoves, multiPV);

        // Use part of the gained time from a previous stable move for the current move
        for (auto&& th : threads)
        {
            totBestMoveChanges += th->worker->bestMoveChanges;
            th->worker->bestMoveChanges = 0;
        }

        // Do we have time for the next iteration? Can we stop searching now?
        if (limits.use_time_management() && !threads.stop && !mainThread->stopOnPonderhit)
        {
            uint64_t nodesEffort =
              rootMoves[0].effort * 100000 / std::max(size_t(1), size_t(nodes));

            double fallingEval =
              (11.396 + 2.035 * (mainThread->bestPreviousAverageScore - bestValue)
               + 0.968 * (mainThread->iterValue[iterIdx] - bestValue))
              / 100.0;
            fallingEval = std::clamp(fallingEval, 0.5786, 1.6752);

            // If the bestMove is stable over several iterations, reduce time accordingly
            double k      = 0.527;
            double center = lastBestMoveDepth + 11;
            timeReduction = 0.8 + 0.84 / (1.077 + std::exp(-k * (completedDepth - center)));
            double reduction =
              (1.4540 + mainThread->previousTimeReduction) / (2.1593 * timeReduction);
            double bestMoveInstability = 0.9929 + 1.8519 * totBestMoveChanges / threads.size();

            double totalTime =
              mainThread->tm.optimum() * fallingEval * reduction * bestMoveInstability;

            // Cap used time in case of a single legal move for a better viewer experience
            if (rootMoves.size() == 1)
                totalTime = std::min(500.0, totalTime);

            auto elapsedTime = elapsed();

            if (completedDepth >= 10 && nodesEffort >= 97056 && elapsedTime > totalTime * 0.6540
                && !mainThread->ponder)
                threads.stop = true;

            // Stop the search if we have exceeded the totalTime or maximum
            if (elapsedTime > std::min(totalTime, double(mainThread->tm.maximum())))
            {
                // If we are allowed to ponder do not stop the search now but
                // keep pondering until the GUI sends "ponderhit" or "stop".
                if (mainThread->ponder)
                    mainThread->stopOnPonderhit = true;
                else
                    threads.stop = true;
            }
            else
                threads.increaseDepth = mainThread->ponder || elapsedTime <= totalTime * 0.5138;
        }

        mainThread->iterValue[iterIdx] = bestValue;
        iterIdx                        = (iterIdx + 1) & 3;
    }

    if (!mainThread)
        return;

    mainThread->previousTimeReduction = timeReduction;

    // If the skill level is enabled, swap the best PV line with the sub-optimal one
    if (skill.enabled())
        std::swap(rootMoves[0],
                  *std::find(rootMoves.begin(), rootMoves.end(),
                             skill.best ? skill.best : skill.pick_best(rootMoves, multiPV)));
}


void Search::Worker::do_move(Position& pos, const Move move, StateInfo& st, Stack* const ss) {
    do_move(pos, move, st, pos.gives_check(move), ss);
}

void Search::Worker::do_move(
  Position& pos, const Move move, StateInfo& st, const bool givesCheck, Stack* const ss) {
    bool       capture = pos.capture_stage(move);
    DirtyPiece dp      = pos.do_move(move, st, givesCheck, &tt);
    nodes.fetch_add(1, std::memory_order_relaxed);
    accumulatorStack.push(dp);
    if (ss != nullptr)
    {
        ss->currentMove         = move;
        ss->continuationHistory = &continuationHistory[ss->inCheck][capture][dp.pc][move.to_sq()];
        ss->continuationCorrectionHistory = &continuationCorrectionHistory[dp.pc][move.to_sq()];
    }
}

void Search::Worker::do_null_move(Position& pos, StateInfo& st) { pos.do_null_move(st, tt); }

void Search::Worker::undo_move(Position& pos, const Move move) {
    pos.undo_move(move);
    accumulatorStack.pop();
}

void Search::Worker::undo_null_move(Position& pos) { pos.undo_null_move(); }


// Reset histories, usually before a new game
void Search::Worker::clear() {
    mainHistory.fill(64);
    captureHistory.fill(-753);
    pawnHistory.fill(-1275);
    pawnCorrectionHistory.fill(5);
    minorPieceCorrectionHistory.fill(0);
    nonPawnCorrectionHistory.fill(0);
    nonPawnCaptureHistory.fill(0);

    ttMoveHistory = 0;

    for (auto& to : continuationCorrectionHistory)
        for (auto& h : to)
            h.fill(8);

    for (bool inCheck : {false, true})
        for (StatsType c : {NoCaptures, Captures})
            for (auto& to : continuationHistory[inCheck][c])
                for (auto& h : to)
                    h.fill(-494);

    for (size_t i = 1; i < reductions.size(); ++i)
        reductions[i] = int(2782 / 128.0 * std::log(i));

    refreshTable.clear(networks[numaAccessToken]);
}


// Main search function for both PV and non-PV nodes
template<NodeType nodeType>
Value Search::Worker::search(
  Position& pos, Stack* ss, Value alpha, Value beta, Depth depth, bool cutNode) {

    constexpr bool PvNode   = nodeType != NonPV;
    constexpr bool rootNode = nodeType == Root;
    const bool     allNode  = !(PvNode || cutNode);

    // Dive into quiescence search when the depth reaches zero
    if (depth <= 0)
    {
        constexpr auto nt = PvNode ? PV : NonPV;
        return qsearch<nt>(pos, ss, alpha, beta);
    }

    // Limit the depth if extensions made it too large
    depth = std::min(depth, MAX_PLY - 1);

    // Check if we have an upcoming move that draws by repetition
    if (!rootNode && alpha < VALUE_DRAW && pos.upcoming_repetition(ss->ply))
    {
        alpha = value_draw(nodes);
        if (alpha >= beta)
            return alpha;
    }

    assert(-VALUE_INFINITE <= alpha && alpha < beta && beta <= VALUE_INFINITE);
    assert(PvNode || (alpha == beta - 1));
    assert(0 < depth && depth < MAX_PLY);
    assert(!(PvNode && cutNode));

    Move      pv[MAX_PLY + 1];
    StateInfo st;

    Key   posKey;
    Move  move, excludedMove, bestMove;
    Depth extension, newDepth;
    Value bestValue, value, eval, maxValue, probCutBeta;
    bool  givesCheck, improving, priorCapture, opponentWorsening;
    bool  capture, ttCapture;
    int   priorReduction;
    Piece movedPiece;

    SearchedList capturesSearched;
    SearchedList quietsSearched;

    // Step 1. Initialize node
    ss->inCheck   = pos.checkers();
    priorCapture  = pos.captured_piece();
    Color us      = pos.side_to_move();
    ss->moveCount = 0;
    bestValue     = -VALUE_INFINITE;
    maxValue      = VALUE_INFINITE;

    // Check for the available remaining time
    if (is_mainthread())
        main_manager()->check_time(*this);

    // Used to send selDepth info to GUI (selDepth counts from 1, ply from 0)
    if (PvNode && selDepth < ss->ply + 1)
        selDepth = ss->ply + 1;

    if (!rootNode)
    {
        // Step 2. Check for aborted search and immediate draw
        if (threads.stop.load(std::memory_order_relaxed) || pos.is_draw(ss->ply)
            || ss->ply >= MAX_PLY)
            return (ss->ply >= MAX_PLY && !ss->inCheck) ? evaluate(pos) : value_draw(nodes);

        // Step 3. Mate distance pruning. Even if we mate at the next move our score
        // would be at best mate_in(ss->ply + 1), but if alpha is already bigger because
        // a shorter mate was found upward in the tree then there is no need to search
        // because we will never beat the current alpha. Same logic but with reversed
        // signs apply also in the opposite condition of being mated instead of giving
        // mate. In this case, return a fail-high score.
        alpha = std::max(mated_in(ss->ply), alpha);
        beta  = std::min(mate_in(ss->ply + 1), beta);
        if (alpha >= beta)
            return alpha;
    }

    assert(0 <= ss->ply && ss->ply < MAX_PLY);

    Square prevSq  = ((ss - 1)->currentMove).is_ok() ? ((ss - 1)->currentMove).to_sq() : SQ_NONE;
    bestMove       = Move::none();
    priorReduction = (ss - 1)->reduction;
    (ss - 1)->reduction = 0;
    ss->statScore       = 0;
    (ss + 2)->cutoffCnt = 0;

    // Step 4. Transposition table lookup
    excludedMove                   = ss->excludedMove;
    posKey                         = pos.key();
    auto [ttHit, ttData, ttWriter] = tt.probe(posKey);
    // Need further processing of the saved data
    ss->ttHit    = ttHit;
    ttData.move  = rootNode ? rootMoves[pvIdx].pv[0] : ttHit ? ttData.move : Move::none();
    ttData.value = ttHit ? value_from_tt(ttData.value, ss->ply, pos.rule50_count()) : VALUE_NONE;
    ss->ttPv     = excludedMove ? ss->ttPv : PvNode || (ttHit && ttData.is_pv);
    ttCapture    = ttData.move && pos.capture_stage(ttData.move);

    // At this point, if excluded, skip straight to step 6, static eval. However,
    // to save indentation, we list the condition in all code between here and there.

    // At non-PV nodes we check for an early TT cutoff
    if (!PvNode && !excludedMove && ttData.depth > depth - (ttData.value <= beta)
        && is_valid(ttData.value)  // Can happen when !ttHit or when access race in probe()
        && (ttData.bound & (ttData.value >= beta ? BOUND_LOWER : BOUND_UPPER))
        && (cutNode == (ttData.value >= beta) || depth > 5))
    {
        // If ttMove is quiet, update move sorting heuristics on TT hit
        if (ttData.move && ttData.value >= beta)
        {
            // Bonus for a quiet ttMove that fails high
            if (!ttCapture)
                update_quiet_histories(pos, ss, *this, ttData.move,
                                       std::min(127 * depth - 74, 1063));

            // Extra penalty for early quiet moves of the previous ply
            if (prevSq != SQ_NONE && (ss - 1)->moveCount <= 3 && !priorCapture)
                update_continuation_histories(ss - 1, pos.piece_on(prevSq), prevSq, -2128);
        }

        // Partial workaround for the graph history interaction problem
        // For high rule50 counts don't produce transposition table cutoffs.
        if (pos.rule50_count() < 91)
        {
            if (depth >= 8 && ttData.move && pos.pseudo_legal(ttData.move) && pos.legal(ttData.move)
                && !is_decisive(ttData.value))
            {
                pos.do_move(ttData.move, st);
                Key nextPosKey                             = pos.key();
                auto [ttHitNext, ttDataNext, ttWriterNext] = tt.probe(nextPosKey);
                pos.undo_move(ttData.move);

                // Check that the ttValue after the tt move would also trigger a cutoff
                if (!is_valid(ttDataNext.value))
                    return ttData.value;
                if ((ttData.value >= beta) == (-ttDataNext.value >= beta))
                    return ttData.value;
            }
            else
                return ttData.value;
        }
    }

    // Step 5. Tablebases probe
    if (!rootNode && !excludedMove && tbConfig.cardinality)
    {
        int piecesCount = pos.count<ALL_PIECES>();

        if (piecesCount <= tbConfig.cardinality
            && (piecesCount < tbConfig.cardinality || depth >= tbConfig.probeDepth)
            && pos.rule50_count() == 0 && !pos.can_castle(ANY_CASTLING))
        {
            TB::ProbeState err;
            TB::WDLScore   wdl = Tablebases::probe_wdl(pos, &err);

            // Force check of time on the next occasion
            if (is_mainthread())
                main_manager()->callsCnt = 0;

            if (err != TB::ProbeState::FAIL)
            {
                tbHits.fetch_add(1, std::memory_order_relaxed);

                int drawScore = tbConfig.useRule50 ? 1 : 0;

                Value tbValue = VALUE_TB - ss->ply;

                // Use the range VALUE_TB to VALUE_TB_WIN_IN_MAX_PLY to score
                value = wdl < -drawScore ? -tbValue
                      : wdl > drawScore  ? tbValue
                                         : VALUE_DRAW + 2 * wdl * drawScore;

                Bound b = wdl < -drawScore ? BOUND_UPPER
                        : wdl > drawScore  ? BOUND_LOWER
                                           : BOUND_EXACT;

                if (b == BOUND_EXACT || (b == BOUND_LOWER ? value >= beta : value <= alpha))
                {
                    ttWriter.write(posKey, value_to_tt(value, ss->ply), ss->ttPv, b,
                                   std::min(MAX_PLY - 1, depth + 6), Move::none(), VALUE_NONE,
                                   tt.generation());

                    return value;
                }

                if (PvNode)
                {
                    if (b == BOUND_LOWER)
                        bestValue = value, alpha = std::max(alpha, bestValue);
                    else
                        maxValue = value;
                }
            }
        }
    }

    // Step 6. Static evaluation of the position
    Value      unadjustedStaticEval = VALUE_NONE;
    const auto correctionValue      = correction_value(*this, pos, ss);
    if (ss->inCheck)
    {
        // Skip early pruning when in check
        ss->staticEval = eval = (ss - 2)->staticEval;
        improving             = false;
        goto moves_loop;
    }
    else if (excludedMove)
        unadjustedStaticEval = eval = ss->staticEval;
    else if (ss->ttHit)
    {
        // Never assume anything about values stored in TT
        unadjustedStaticEval = ttData.eval;
        if (!is_valid(unadjustedStaticEval))
            unadjustedStaticEval = evaluate(pos);

        ss->staticEval = eval = to_corrected_static_eval(unadjustedStaticEval, correctionValue);

        // ttValue can be used as a better position evaluation
        if (is_valid(ttData.value)
            && (ttData.bound & (ttData.value > eval ? BOUND_LOWER : BOUND_UPPER)))
            eval = ttData.value;
    }
    else
    {
        unadjustedStaticEval = evaluate(pos);
        ss->staticEval = eval = to_corrected_static_eval(unadjustedStaticEval, correctionValue);

        // Static evaluation is saved as it was before adjustment by correction history
        ttWriter.write(posKey, VALUE_NONE, ss->ttPv, BOUND_NONE, DEPTH_UNSEARCHED, Move::none(),
                       unadjustedStaticEval, tt.generation());
    }

    // Use static evaluation difference to improve quiet move ordering
    if (((ss - 1)->currentMove).is_ok() && !(ss - 1)->inCheck && !priorCapture)
    {
        int bonus = std::clamp(-10 * int((ss - 1)->staticEval + ss->staticEval), -1979, 1561) + 630;
        mainHistory[~us][((ss - 1)->currentMove).from_to()] << bonus * 935 / 1024;
        if (!ttHit && type_of(pos.piece_on(prevSq)) != PAWN
            && ((ss - 1)->currentMove).type_of() != PROMOTION)
            pawnHistory[pawn_history_index(pos)][pos.piece_on(prevSq)][prevSq]
              << bonus * 1428 / 1024;
    }

    // Set up the improving flag, which is true if current static evaluation is
    // bigger than the previous static evaluation at our turn (if we were in
    // check at our previous move we go back until we weren't in check) and is
    // false otherwise. The improving flag is used in various pruning heuristics.
    improving         = ss->staticEval > (ss - 2)->staticEval;
    opponentWorsening = ss->staticEval > -(ss - 1)->staticEval;

    if (priorReduction >= (depth < 10 ? 1 : 3) && !opponentWorsening)
        depth++;
    if (priorReduction >= 2 && depth >= 2 && ss->staticEval + (ss - 1)->staticEval > 177)
        depth--;

    // Step 7. Razoring
    // If eval is really low, skip search entirely and return the qsearch value.
    // For PvNodes, we must have a guard against mates being returned.
    if (!PvNode && eval < alpha - 495 - 290 * depth * depth)
        return qsearch<NonPV>(pos, ss, alpha, beta);

    // Step 8. Futility pruning: child node
    // The depth condition is important for mate finding.
    {
        auto futility_margin = [&](Depth d) {
            Value futilityMult = 90 - 20 * (cutNode && !ss->ttHit);

            return futilityMult * d                      //
                 - improving * futilityMult * 2          //
                 - opponentWorsening * futilityMult / 3  //
                 + (ss - 1)->statScore / 356             //
                 + std::abs(correctionValue) / 171290;
        };

        if (!ss->ttPv && depth < 14 && eval - futility_margin(depth) >= beta && eval >= beta
            && (!ttData.move || ttCapture) && !is_loss(beta) && !is_win(eval))
            return beta + (eval - beta) / 3;
    }

    // Step 9. Null move search with verification search
    if (cutNode && ss->staticEval >= beta - 19 * depth + 403 && !excludedMove
        && pos.non_pawn_material(us) && ss->ply >= nmpMinPly && !is_loss(beta))
    {
        assert((ss - 1)->currentMove != Move::null());

        // Null move dynamic reduction based on depth
        Depth R = 7 + depth / 3;

        ss->currentMove                   = Move::null();
        ss->continuationHistory           = &continuationHistory[0][0][NO_PIECE][0];
        ss->continuationCorrectionHistory = &continuationCorrectionHistory[NO_PIECE][0];

        do_null_move(pos, st);

        Value nullValue = -search<NonPV>(pos, ss + 1, -beta, -beta + 1, depth - R, false);

        undo_null_move(pos);

        // Do not return unproven mate or TB scores
        if (nullValue >= beta && !is_win(nullValue))
        {
            if (nmpMinPly || depth < 16)
                return nullValue;

            assert(!nmpMinPly);  // Recursive verification is not allowed

            // Do verification search at high depths, with null move pruning disabled
            // until ply exceeds nmpMinPly.
            nmpMinPly = ss->ply + 3 * (depth - R) / 4;

            Value v = search<NonPV>(pos, ss, beta - 1, beta, depth - R, false);

            nmpMinPly = 0;

            if (v >= beta)
                return nullValue;
        }
    }

    improving |= ss->staticEval >= beta;

    // Step 10. Internal iterative reductions
    // At sufficient depth, reduce depth for PV/Cut nodes without a TTMove.
    // (*Scaler) Especially if they make IIR less aggressive.
    if (!allNode && depth >= 6 && !ttData.move && priorReduction <= 3)
        depth--;

    // Step 11. ProbCut
    // If we have a good enough capture (or queen promotion) and a reduced search
    // returns a value much above beta, we can (almost) safely prune the previous move.
    probCutBeta = beta + 215 - 60 * improving;
    if (depth >= 3
        && !is_decisive(beta)
        // If value from transposition table is lower than probCutBeta, don't attempt
        // probCut there
        && !(is_valid(ttData.value) && ttData.value < probCutBeta))
    {
        assert(probCutBeta < VALUE_INFINITE && probCutBeta > beta);

        MovePicker mp(pos, ttData.move, probCutBeta - ss->staticEval, &captureHistory, &nonPawnCaptureHistory);
        Depth      dynamicReduction = (ss->staticEval - beta) / 300;
        Depth      probCutDepth     = std::max(depth - 5 - dynamicReduction, 0);

        while ((move = mp.next_move()) != Move::none())
        {
            assert(move.is_ok());

            if (move == excludedMove || !pos.legal(move))
                continue;

            assert(pos.capture_stage(move));

            movedPiece = pos.moved_piece(move);

            do_move(pos, move, st, ss);

            // Perform a preliminary qsearch to verify that the move holds
            value = -qsearch<NonPV>(pos, ss + 1, -probCutBeta, -probCutBeta + 1);

            // If the qsearch held, perform the regular search
            if (value >= probCutBeta && probCutDepth > 0)
                value = -search<NonPV>(pos, ss + 1, -probCutBeta, -probCutBeta + 1, probCutDepth,
                                       !cutNode);

            undo_move(pos, move);

            if (value >= probCutBeta)
            {
                // Save ProbCut data into transposition table
                ttWriter.write(posKey, value_to_tt(value, ss->ply), ss->ttPv, BOUND_LOWER,
                               probCutDepth + 1, move, unadjustedStaticEval, tt.generation());

                if (!is_decisive(value))
                    return value - (probCutBeta - beta);
            }
        }
    }

moves_loop:  // When in check, search starts here

    // Step 12. A small Probcut idea
    probCutBeta = beta + 417;
    if ((ttData.bound & BOUND_LOWER) && ttData.depth >= depth - 4 && ttData.value >= probCutBeta
        && !is_decisive(beta) && is_valid(ttData.value) && !is_decisive(ttData.value))
        return probCutBeta;

    const PieceToHistory* contHist[] = {
      (ss - 1)->continuationHistory, (ss - 2)->continuationHistory, (ss - 3)->continuationHistory,
      (ss - 4)->continuationHistory, (ss - 5)->continuationHistory, (ss - 6)->continuationHistory};


    MovePicker mp(pos, ttData.move, depth, &mainHistory, &lowPlyHistory, &captureHistory, &nonPawnCaptureHistory, contHist,
                  &pawnHistory, ss->ply);

    value = bestValue;

    int moveCount = 0;

    // Step 13. Loop through all pseudo-legal moves until no moves remain
    // or a beta cutoff occurs.
    while ((move = mp.next_move()) != Move::none())
    {
        assert(move.is_ok());

        if (move == excludedMove)
            continue;

        // Check for legality
        if (!pos.legal(move))
            continue;

        // At root obey the "searchmoves" option and skip moves not listed in Root
        // Move List. In MultiPV mode we also skip PV moves that have been already
        // searched and those of lower "TB rank" if we are in a TB root position.
        if (rootNode && !std::count(rootMoves.begin() + pvIdx, rootMoves.begin() + pvLast, move))
            continue;

        ss->moveCount = ++moveCount;

        if (rootNode && is_mainthread() && nodes > 10000000)
        {
            main_manager()->updates.onIter(
              {depth, UCIEngine::move(move, pos.is_chess960()), moveCount + pvIdx});
        }
        if (PvNode)
            (ss + 1)->pv = nullptr;

        extension  = 0;
        capture    = pos.capture_stage(move);
        movedPiece = pos.moved_piece(move);
        givesCheck = pos.gives_check(move);

        (ss + 1)->quietMoveStreak = (!capture && !givesCheck) ? (ss->quietMoveStreak + 1) : 0;

        // Calculate new depth for this move
        newDepth = depth - 1;

        int delta = beta - alpha;

        Depth r = reduction(improving, depth, moveCount, delta);

        // Increase reduction for ttPv nodes (*Scaler)
        // Smaller or even negative value is better for short time controls
        // Bigger value is better for long time controls
        if (ss->ttPv)
            r += 931;

        // Step 14. Pruning at shallow depth.
        // Depth conditions are important for mate finding.
        if (!rootNode && pos.non_pawn_material(us) && !is_loss(bestValue))
        {
            // Skip quiet moves if movecount exceeds our FutilityMoveCount threshold
            if (moveCount >= (3 + depth * depth) / (2 - improving))
                mp.skip_quiet_moves();

            // Reduced depth of the next LMR search
            int lmrDepth = newDepth - r / 1024;

            if (capture || givesCheck)
            {
                Piece capturedPiece = pos.piece_on(move.to_sq());
                int   captHist = captureHistory[movedPiece][move.to_sq()][type_of(capturedPiece)];

                // Futility pruning for captures
                if (!givesCheck && lmrDepth < 7 && !ss->inCheck)
                {

                    Value futilityValue = ss->staticEval + 232 + 224 * lmrDepth
                                        + PieceValue[capturedPiece] + 131 * captHist / 1024;

                    if (futilityValue <= alpha)
                        continue;
                }

                // SEE based pruning for captures and checks
                int margin = std::clamp(158 * depth + captHist / 31, 0, 283 * depth);
                if (!pos.see_ge(move, -margin))
                {
                    bool mayStalemateTrap =
                      depth > 2 && alpha < 0 && pos.non_pawn_material(us) == PieceValue[movedPiece]
                      && PieceValue[movedPiece] >= RookValue
                      // it can't be stalemate if we moved a piece adjacent to the king
                      && !(attacks_bb<KING>(pos.square<KING>(us)) & move.from_sq())
                      && !mp.can_move_king_or_pawn();

                    // avoid pruning sacrifices of our last piece for stalemate
                    if (!mayStalemateTrap)
                        continue;
                }
            }
            else
            {
                int history = (*contHist[0])[movedPiece][move.to_sq()]
                            + (*contHist[1])[movedPiece][move.to_sq()]
                            + pawnHistory[pawn_history_index(pos)][movedPiece][move.to_sq()];

                // Continuation history based pruning
                if (history < -4361 * depth)
                    continue;

                history += 71 * mainHistory[us][move.from_to()] / 32;

                lmrDepth += history / 3233;

                Value baseFutility = (bestMove ? 46 : 230);
                Value futilityValue =
                  ss->staticEval + baseFutility + 131 * lmrDepth + 91 * (ss->staticEval > alpha);

                // Futility pruning: parent node
                // (*Scaler): Generally, more frequent futility pruning
                // scales well with respect to time and threads
                if (!ss->inCheck && lmrDepth < 11 && futilityValue <= alpha)
                {
                    if (bestValue <= futilityValue && !is_decisive(bestValue)
                        && !is_win(futilityValue))
                        bestValue = futilityValue;
                    continue;
                }

                lmrDepth = std::max(lmrDepth, 0);

                // Prune moves with negative SEE
                if (!pos.see_ge(move, -26 * lmrDepth * lmrDepth))
                    continue;
            }
        }

        // Step 15. Extensions
        // Singular extension search. If all moves but one
        // fail low on a search of (alpha-s, beta-s), and just one fails high on
        // (alpha, beta), then that move is singular and should be extended. To
        // verify this we do a reduced search on the position excluding the ttMove
        // and if the result is lower than ttValue minus a margin, then we will
        // extend the ttMove. Recursive singular search is avoided.

        // (*Scaler) Generally, higher singularBeta (i.e closer to ttValue)
        // and lower extension margins scale well.

        if (!rootNode && move == ttData.move && !excludedMove && depth >= 6 + ss->ttPv
            && is_valid(ttData.value) && !is_decisive(ttData.value) && (ttData.bound & BOUND_LOWER)
            && ttData.depth >= depth - 3)
        {
            Value singularBeta  = ttData.value - (56 + 79 * (ss->ttPv && !PvNode)) * depth / 58;
            Depth singularDepth = newDepth / 2;

            ss->excludedMove = move;
            value = search<NonPV>(pos, ss, singularBeta - 1, singularBeta, singularDepth, cutNode);
            ss->excludedMove = Move::none();

            if (value < singularBeta)
            {
                int corrValAdj   = std::abs(correctionValue) / 249096;
                int doubleMargin = 4 + 205 * PvNode - 223 * !ttCapture - corrValAdj
                                 - 959 * ttMoveHistory / 131072 - (ss->ply > rootDepth) * 45;
                int tripleMargin = 80 + 276 * PvNode - 249 * !ttCapture + 86 * ss->ttPv - corrValAdj
                                 - (ss->ply * 2 > rootDepth * 3) * 53;

                extension =
                  1 + (value < singularBeta - doubleMargin) + (value < singularBeta - tripleMargin);

                depth++;
            }

            // Multi-cut pruning
            // Our ttMove is assumed to fail high based on the bound of the TT entry,
            // and if after excluding the ttMove with a reduced search we fail high
            // over the original beta, we assume this expected cut-node is not
            // singular (multiple moves fail high), and we can prune the whole
            // subtree by returning a softbound.
            else if (value >= beta && !is_decisive(value))
                return value;

            // Negative extensions
            // If other moves failed high over (ttValue - margin) without the
            // ttMove on a reduced search, but we cannot do multi-cut because
            // (ttValue - margin) is lower than the original beta, we do not know
            // if the ttMove is singular or can do a multi-cut, so we reduce the
            // ttMove in favor of other moves based on some conditions:

            // If the ttMove is assumed to fail high over current beta
            else if (ttData.value >= beta)
                extension = -3;

            // If we are on a cutNode but the ttMove is not assumed to fail high
            // over current beta
            else if (cutNode)
                extension = -2;
        }

        // Step 16. Make the move
        do_move(pos, move, st, givesCheck, ss);

        // Add extension to new depth
        newDepth += extension;
        uint64_t nodeCount = rootNode ? uint64_t(nodes) : 0;

        // Decrease reduction for PvNodes (*Scaler)
        if (ss->ttPv)
            r -= 2510 + PvNode * 963 + (ttData.value > alpha) * 916
               + (ttData.depth >= depth) * (943 + cutNode * 1180);

        // These reduction adjustments have no proven non-linear scaling

        r += 679 - 6 * msb(depth);  // Base reduction offset to compensate for other tweaks
        r -= moveCount * (67 - 2 * msb(depth));
        r -= std::abs(correctionValue) / 27160;

        // Increase reduction for cut nodes
        if (cutNode)
            r += 2998 + 2 * msb(depth) + (948 + 14 * msb(depth)) * !ttData.move;

        // Increase reduction if ttMove is a capture
        if (ttCapture)
            r += 1402 - 39 * msb(depth);

        // Increase reduction if next ply has a lot of fail high
        if ((ss + 1)->cutoffCnt > 2)
            r += 925 + 33 * msb(depth) + allNode * (701 + 224 * msb(depth));

        r += (ss + 1)->quietMoveStreak * 51;

        // For first picked move (ttMove) reduce reduction
        if (move == ttData.move)
            r -= 2121 + 28 * msb(depth);

        if (capture)
            ss->statScore = 782 * int(PieceValue[pos.captured_piece()]) / 128
                          + captureHistory[movedPiece][move.to_sq()][type_of(pos.captured_piece())];
        else
            ss->statScore = 2 * mainHistory[us][move.from_to()]
                          + (*contHist[0])[movedPiece][move.to_sq()]
                          + (*contHist[1])[movedPiece][move.to_sq()];

        // Decrease/increase reduction for moves with a good/bad history
        r -= ss->statScore * (729 - 12 * msb(depth)) / 8192;

        // Step 17. Late moves reduction / extension (LMR)
        if (depth >= 2 && moveCount > 1)
        {
            // In general we want to cap the LMR depth search at newDepth, but when
            // reduction is negative, we allow this move a limited search extension
            // beyond the first move depth.
            // To prevent problems when the max value is less than the min value,
            // std::clamp has been replaced by a more robust implementation.
            Depth d = std::max(1, std::min(newDepth - r / 1024, newDepth + 1 + PvNode)) + PvNode;

            ss->reduction = newDepth - d;
            value         = -search<NonPV>(pos, ss + 1, -(alpha + 1), -alpha, d, true);
            ss->reduction = 0;

            // Do a full-depth search when reduced LMR search fails high
            // (*Scaler) Usually doing more shallower searches
            // doesn't scale well to longer TCs
            if (value > alpha)
            {
                // Adjust full-depth search based on LMR results - if the result was
                // good enough search deeper, if it was bad enough search shallower.
                const bool doDeeperSearch = d < newDepth && value > (bestValue + 43 + 2 * newDepth);
                const bool doShallowerSearch = value < bestValue + 9;

                newDepth += doDeeperSearch - doShallowerSearch;

                if (newDepth > d)
                    value = -search<NonPV>(pos, ss + 1, -(alpha + 1), -alpha, newDepth, !cutNode);

                // Post LMR continuation history updates
                update_continuation_histories(ss, movedPiece, move.to_sq(), 1412);
            }
        }

        // Step 18. Full-depth search when LMR is skipped
        else if (!PvNode || moveCount > 1)
        {
            // Increase reduction if ttMove is not present
            if (!ttData.move)
                r += 1199 + 35 * msb(depth);

            if (depth <= 4)
                r += 1150;

            // Note that if expected reduction is high, we reduce search depth here
            value = -search<NonPV>(pos, ss + 1, -(alpha + 1), -alpha,
                                   newDepth - (r > 3200) - (r > 4600 && newDepth > 2), !cutNode);
        }

        // For PV nodes only, do a full PV search on the first move or after a fail high,
        // otherwise let the parent node fail low with value <= alpha and try another move.
        if (PvNode && (moveCount == 1 || value > alpha))
        {
            (ss + 1)->pv    = pv;
            (ss + 1)->pv[0] = Move::none();

            // Extend move from transposition table if we are about to dive into qsearch.
            if (move == ttData.move && rootDepth > 8)
                newDepth = std::max(newDepth, 1);

            value = -search<PV>(pos, ss + 1, -beta, -alpha, newDepth, false);
        }

        // Step 19. Undo move
        undo_move(pos, move);

        assert(value > -VALUE_INFINITE && value < VALUE_INFINITE);

        // Step 20. Check for a new best move
        // Finished searching the move. If a stop occurred, the return value of
        // the search cannot be trusted, and we return immediately without updating
        // best move, principal variation nor transposition table.
        if (threads.stop.load(std::memory_order_relaxed))
            return VALUE_ZERO;

        if (rootNode)
        {
            RootMove& rm = *std::find(rootMoves.begin(), rootMoves.end(), move);

            rm.effort += nodes - nodeCount;

            rm.averageScore =
              rm.averageScore != -VALUE_INFINITE ? (value + rm.averageScore) / 2 : value;

            rm.meanSquaredScore = rm.meanSquaredScore != -VALUE_INFINITE * VALUE_INFINITE
                                  ? (value * std::abs(value) + rm.meanSquaredScore) / 2
                                  : value * std::abs(value);

            // PV move or new best move?
            if (moveCount == 1 || value > alpha)
            {
                rm.score = rm.uciScore = value;
                rm.selDepth            = selDepth;
                rm.scoreLowerbound = rm.scoreUpperbound = false;

                if (value >= beta)
                {
                    rm.scoreLowerbound = true;
                    rm.uciScore        = beta;
                }
                else if (value <= alpha)
                {
                    rm.scoreUpperbound = true;
                    rm.uciScore        = alpha;
                }

                rm.pv.resize(1);

                assert((ss + 1)->pv);

                for (Move* m = (ss + 1)->pv; *m != Move::none(); ++m)
                    rm.pv.push_back(*m);

                // We record how often the best move has been changed in each iteration.
                // This information is used for time management. In MultiPV mode,
                // we must take care to only do this for the first PV line.
                if (moveCount > 1 && !pvIdx)
                    ++bestMoveChanges;
            }
            else
                // All other moves but the PV, are set to the lowest value: this
                // is not a problem when sorting because the sort is stable and the
                // move position in the list is preserved - just the PV is pushed up.
                rm.score = -VALUE_INFINITE;
        }

        // In case we have an alternative move equal in eval to the current bestmove,
        // promote it to bestmove by pretending it just exceeds alpha (but not beta).
        int inc = (value == bestValue && ss->ply + 2 >= rootDepth && (int(nodes) & 14) == 0
                   && !is_win(std::abs(value) + 1));

        if (value + inc > bestValue)
        {
            bestValue = value;

            if (value + inc > alpha)
            {
                bestMove = move;

                if (PvNode && !rootNode)  // Update pv even in fail-high case
                    update_pv(ss->pv, move, (ss + 1)->pv);

                if (value >= beta)
                {
                    // (* Scaler) Especially if they make cutoffCnt increment more often.
                    ss->cutoffCnt += (extension < 2) || PvNode;
                    assert(value >= beta);  // Fail high
                    break;
                }

                // Reduce other moves if we have found at least one score improvement
                if (depth > 2 && depth < 16 && !is_decisive(value))
                    depth -= 2;

                assert(depth > 0);
                alpha = value;  // Update alpha! Always alpha < beta
            }
        }

        // If the move is worse than some previously searched move,
        // remember it, to update its stats later.
        if (move != bestMove && moveCount <= SEARCHEDLIST_CAPACITY)
        {
            if (capture)
                capturesSearched.push_back(move);
            else
                quietsSearched.push_back(move);
        }
    }

    // Step 21. Check for mate and stalemate
    // All legal moves have been searched and if there are no legal moves, it
    // must be a mate or a stalemate. If we are in a singular extension search then
    // return a fail low score.

    assert(moveCount || !ss->inCheck || excludedMove || !MoveList<LEGAL>(pos).size());

    // Adjust best value for fail high cases
    if (bestValue >= beta && !is_decisive(bestValue) && !is_decisive(alpha))
        bestValue = (bestValue * depth + beta) / (depth + 1);

    if (!moveCount)
        bestValue = excludedMove ? alpha : ss->inCheck ? mated_in(ss->ply) : VALUE_DRAW;

    // If there is a move that produces search value greater than alpha,
    // we update the stats of searched moves.
    else if (bestMove)
    {
        update_all_stats(pos, ss, *this, bestMove, prevSq, quietsSearched, capturesSearched, depth,
                         ttData.move);
        if (!PvNode)
            ttMoveHistory << (bestMove == ttData.move ? 811 : -848);
    }

    // Bonus for prior quiet countermove that caused the fail low
    else if (!priorCapture && prevSq != SQ_NONE)
    {
        int bonusScale = -215;
        bonusScale += std::min(-(ss - 1)->statScore / 103, 337);
        bonusScale += std::min(64 * depth, 552);
        bonusScale += 177 * ((ss - 1)->moveCount > 8);
        bonusScale += 141 * (!ss->inCheck && bestValue <= ss->staticEval - 94);
        bonusScale += 141 * (!(ss - 1)->inCheck && bestValue <= -(ss - 1)->staticEval - 76);

        bonusScale = std::max(bonusScale, 0);

        const int scaledBonus = std::min(155 * depth - 88, 1416) * bonusScale;

        update_continuation_histories(ss - 1, pos.piece_on(prevSq), prevSq,
                                      scaledBonus * 397 / 32768);

        mainHistory[~us][((ss - 1)->currentMove).from_to()] << scaledBonus * 224 / 32768;

        if (type_of(pos.piece_on(prevSq)) != PAWN && ((ss - 1)->currentMove).type_of() != PROMOTION)
            pawnHistory[pawn_history_index(pos)][pos.piece_on(prevSq)][prevSq]
              << scaledBonus * 1127 / 32768;
    }

    // Bonus for prior capture countermove that caused the fail low
    else if (priorCapture && prevSq != SQ_NONE)
    {
        Piece capturedPiece = pos.captured_piece();
        assert(capturedPiece != NO_PIECE);
        captureHistory[pos.piece_on(prevSq)][prevSq][type_of(capturedPiece)] << 1042;
    }

    if (PvNode)
        bestValue = std::min(bestValue, maxValue);

    // If no good move is found and the previous position was ttPv, then the previous
    // opponent move is probably good and the new position is added to the search tree.
    if (bestValue <= alpha)
        ss->ttPv = ss->ttPv || (ss - 1)->ttPv;

    // Write gathered information in transposition table. Note that the
    // static evaluation is saved as it was before correction history.
    if (!excludedMove && !(rootNode && pvIdx))
        ttWriter.write(posKey, value_to_tt(bestValue, ss->ply), ss->ttPv,
                       bestValue >= beta    ? BOUND_LOWER
                       : PvNode && bestMove ? BOUND_EXACT
                                            : BOUND_UPPER,
                       moveCount != 0 ? depth : std::min(MAX_PLY - 1, depth + 6), bestMove,
                       unadjustedStaticEval, tt.generation());

    // Adjust correction history
    if (!ss->inCheck && !(bestMove && pos.capture(bestMove))
        && ((bestValue < ss->staticEval && bestValue < beta)  // negative correction & no fail high
            || (bestValue > ss->staticEval && bestMove)))     // positive correction & no fail low
    {
        auto bonus = std::clamp(int(bestValue - ss->staticEval) * depth / 8,
                                -CORRECTION_HISTORY_LIMIT / 4, CORRECTION_HISTORY_LIMIT / 4);
        update_correction_history(pos, ss, *this, bonus);
    }

    assert(bestValue > -VALUE_INFINITE && bestValue < VALUE_INFINITE);

    return bestValue;
}


// Quiescence search function, which is called by the main search function with
// depth zero, or recursively with further decreasing depth. With depth <= 0, we
// "should" be using static eval only, but tactical moves may confuse the static eval.
// To fight this horizon effect, we implement this qsearch of tactical moves.
// See https://www.chessprogramming.org/Horizon_Effect
// and https://www.chessprogramming.org/Quiescence_Search
template<NodeType nodeType>
Value Search::Worker::qsearch(Position& pos, Stack* ss, Value alpha, Value beta) {

    static_assert(nodeType != Root);
    constexpr bool PvNode = nodeType == PV;

    assert(alpha >= -VALUE_INFINITE && alpha < beta && beta <= VALUE_INFINITE);
    assert(PvNode || (alpha == beta - 1));

    // Check if we have an upcoming move that draws by repetition
    if (alpha < VALUE_DRAW && pos.upcoming_repetition(ss->ply))
    {
        alpha = value_draw(nodes);
        if (alpha >= beta)
            return alpha;
    }

    Move      pv[MAX_PLY + 1];
    StateInfo st;

    Key   posKey;
    Move  move, bestMove;
    Value bestValue, value, futilityBase;
    bool  pvHit, givesCheck, capture;
    int   moveCount;

    // Step 1. Initialize node
    if (PvNode)
    {
        (ss + 1)->pv = pv;
        ss->pv[0]    = Move::none();
    }

    bestMove    = Move::none();
    ss->inCheck = pos.checkers();
    moveCount   = 0;

    // Used to send selDepth info to GUI (selDepth counts from 1, ply from 0)
    if (PvNode && selDepth < ss->ply + 1)
        selDepth = ss->ply + 1;

    // Step 2. Check for an immediate draw or maximum ply reached
    if (pos.is_draw(ss->ply) || ss->ply >= MAX_PLY)
        return (ss->ply >= MAX_PLY && !ss->inCheck) ? evaluate(pos) : VALUE_DRAW;

    assert(0 <= ss->ply && ss->ply < MAX_PLY);

    // Step 3. Transposition table lookup
    posKey                         = pos.key();
    auto [ttHit, ttData, ttWriter] = tt.probe(posKey);
    // Need further processing of the saved data
    ss->ttHit    = ttHit;
    ttData.move  = ttHit ? ttData.move : Move::none();
    ttData.value = ttHit ? value_from_tt(ttData.value, ss->ply, pos.rule50_count()) : VALUE_NONE;
    pvHit        = ttHit && ttData.is_pv;

    // At non-PV nodes we check for an early TT cutoff
    if (!PvNode && ttData.depth >= DEPTH_QS
        && is_valid(ttData.value)  // Can happen when !ttHit or when access race in probe()
        && (ttData.bound & (ttData.value >= beta ? BOUND_LOWER : BOUND_UPPER)))
        return ttData.value;

    // Step 4. Static evaluation of the position
    Value unadjustedStaticEval = VALUE_NONE;
    if (ss->inCheck)
        bestValue = futilityBase = -VALUE_INFINITE;
    else
    {
        const auto correctionValue = correction_value(*this, pos, ss);

        if (ss->ttHit)
        {
            // Never assume anything about values stored in TT
            unadjustedStaticEval = ttData.eval;
            if (!is_valid(unadjustedStaticEval))
                unadjustedStaticEval = evaluate(pos);
            ss->staticEval = bestValue =
              to_corrected_static_eval(unadjustedStaticEval, correctionValue);

            // ttValue can be used as a better position evaluation
            if (is_valid(ttData.value) && !is_decisive(ttData.value)
                && (ttData.bound & (ttData.value > bestValue ? BOUND_LOWER : BOUND_UPPER)))
                bestValue = ttData.value;
        }
        else
        {
            unadjustedStaticEval = evaluate(pos);

            ss->staticEval = bestValue =
              to_corrected_static_eval(unadjustedStaticEval, correctionValue);
        }

        // Stand pat. Return immediately if static value is at least beta
        if (bestValue >= beta)
        {
            if (!is_decisive(bestValue))
                bestValue = (bestValue + beta) / 2;
            if (!ss->ttHit)
                ttWriter.write(posKey, value_to_tt(bestValue, ss->ply), false, BOUND_LOWER,
                               DEPTH_UNSEARCHED, Move::none(), unadjustedStaticEval,
                               tt.generation());
            return bestValue;
        }

        if (bestValue > alpha)
            alpha = bestValue;

        futilityBase = ss->staticEval + 352;
    }

    const PieceToHistory* contHist[] = {(ss - 1)->continuationHistory,
                                        (ss - 2)->continuationHistory};

    Square prevSq = ((ss - 1)->currentMove).is_ok() ? ((ss - 1)->currentMove).to_sq() : SQ_NONE;

    // Initialize a MovePicker object for the current position, and prepare to search
    // the moves. We presently use two stages of move generator in quiescence search:
    // captures, or evasions only when in check.
    MovePicker mp(pos, ttData.move, DEPTH_QS, &mainHistory, &lowPlyHistory, &captureHistory,&nonPawnCaptureHistory,
                  contHist, &pawnHistory, ss->ply);

    // Step 5. Loop through all pseudo-legal moves until no moves remain or a beta
    // cutoff occurs.
    while ((move = mp.next_move()) != Move::none())
    {
        assert(move.is_ok());

        if (!pos.legal(move))
            continue;

        givesCheck = pos.gives_check(move);
        capture    = pos.capture_stage(move);

        moveCount++;

        // Step 6. Pruning
        if (!is_loss(bestValue))
        {
            // Futility pruning and moveCount pruning
            if (!givesCheck && move.to_sq() != prevSq && !is_loss(futilityBase)
                && move.type_of() != PROMOTION)
            {
                if (moveCount > 2)
                    continue;

                Value futilityValue = futilityBase + PieceValue[pos.piece_on(move.to_sq())];

                // If static eval + value of piece we are going to capture is
                // much lower than alpha, we can prune this move.
                if (futilityValue <= alpha)
                {
                    bestValue = std::max(bestValue, futilityValue);
                    continue;
                }

                // If static exchange evaluation is low enough
                // we can prune this move.
                if (!pos.see_ge(move, alpha - futilityBase))
                {
                    bestValue = std::min(alpha, futilityBase);
                    continue;
                }
            }

            // Continuation history based pruning
            if (!capture
                && (*contHist[0])[pos.moved_piece(move)][move.to_sq()]
                       + pawnHistory[pawn_history_index(pos)][pos.moved_piece(move)][move.to_sq()]
                     <= 5868)
                continue;

            // Do not search moves with bad enough SEE values
            if (!pos.see_ge(move, -74))
                continue;
        }

        // Step 7. Make and search the move
        do_move(pos, move, st, givesCheck, ss);

        value = -qsearch<nodeType>(pos, ss + 1, -beta, -alpha);
        undo_move(pos, move);

        assert(value > -VALUE_INFINITE && value < VALUE_INFINITE);

        // Step 8. Check for a new best move
        if (value > bestValue)
        {
            bestValue = value;

            if (value > alpha)
            {
                bestMove = move;

                if (PvNode)  // Update pv even in fail-high case
                    update_pv(ss->pv, move, (ss + 1)->pv);

                if (value < beta)  // Update alpha here!
                    alpha = value;
                else
                    break;  // Fail high
            }
        }
    }

    // Step 9. Check for mate
    // All legal moves have been searched. A special case: if we are
    // in check and no legal moves were found, it is checkmate.
    if (ss->inCheck && bestValue == -VALUE_INFINITE)
    {
        assert(!MoveList<LEGAL>(pos).size());
        return mated_in(ss->ply);  // Plies to mate from the root
    }

    if (!is_decisive(bestValue) && bestValue > beta)
        bestValue = (bestValue + beta) / 2;


    Color us = pos.side_to_move();
    if (!ss->inCheck && !moveCount && !pos.non_pawn_material(us)
        && type_of(pos.captured_piece()) >= ROOK)
    {
        if (!((us == WHITE ? shift<NORTH>(pos.pieces(us, PAWN))
                           : shift<SOUTH>(pos.pieces(us, PAWN)))
              & ~pos.pieces()))  // no pawn pushes available
        {
            pos.state()->checkersBB = Rank1BB;  // search for legal king-moves only
            if (!MoveList<LEGAL>(pos).size())   // stalemate
                bestValue = VALUE_DRAW;
            pos.state()->checkersBB = 0;
        }
    }

    // Save gathered info in transposition table. The static evaluation
    // is saved as it was before adjustment by correction history.
    ttWriter.write(posKey, value_to_tt(bestValue, ss->ply), pvHit,
                   bestValue >= beta ? BOUND_LOWER : BOUND_UPPER, DEPTH_QS, bestMove,
                   unadjustedStaticEval, tt.generation());

    assert(bestValue > -VALUE_INFINITE && bestValue < VALUE_INFINITE);

    return bestValue;
}

Depth Search::Worker::reduction(bool i, Depth d, int mn, int delta) const {
    int reductionScale = reductions[d] * reductions[mn];
    return reductionScale - delta * 731 / rootDelta + !i * reductionScale * 216 / 512 + 1089;
}

// elapsed() returns the time elapsed since the search started. If the
// 'nodestime' option is enabled, it will return the count of nodes searched
// instead. This function is called to check whether the search should be
// stopped based on predefined thresholds like time limits or nodes searched.
//
// elapsed_time() returns the actual time elapsed since the start of the search.
// This function is intended for use only when printing PV outputs, and not used
// for making decisions within the search algorithm itself.
TimePoint Search::Worker::elapsed() const {
    return main_manager()->tm.elapsed([this]() { return threads.nodes_searched(); });
}

TimePoint Search::Worker::elapsed_time() const { return main_manager()->tm.elapsed_time(); }

Value Search::Worker::evaluate(const Position& pos) {
    return Eval::evaluate(networks[numaAccessToken], pos, accumulatorStack, refreshTable,
                          optimism[pos.side_to_move()]);
}

namespace {
// Adjusts a mate or TB score from "plies to mate from the root" to
// "plies to mate from the current position". Standard scores are unchanged.
// The function is called before storing a value in the transposition table.
Value value_to_tt(Value v, int ply) { return is_win(v) ? v + ply : is_loss(v) ? v - ply : v; }


// Inverse of value_to_tt(): it adjusts a mate or TB score from the transposition
// table (which refers to the plies to mate/be mated from current position) to
// "plies to mate/be mated (TB win/loss) from the root". However, to avoid
// potentially false mate or TB scores related to the 50 moves rule and the
// graph history interaction, we return the highest non-TB score instead.
Value value_from_tt(Value v, int ply, int r50c) {

    if (!is_valid(v))
        return VALUE_NONE;

    // handle TB win or better
    if (is_win(v))
    {
        // Downgrade a potentially false mate score
        if (v >= VALUE_MATE_IN_MAX_PLY && VALUE_MATE - v > 100 - r50c)
            return VALUE_TB_WIN_IN_MAX_PLY - 1;

        // Downgrade a potentially false TB score.
        if (VALUE_TB - v > 100 - r50c)
            return VALUE_TB_WIN_IN_MAX_PLY - 1;

        return v - ply;
    }

    // handle TB loss or worse
    if (is_loss(v))
    {
        // Downgrade a potentially false mate score.
        if (v <= VALUE_MATED_IN_MAX_PLY && VALUE_MATE + v > 100 - r50c)
            return VALUE_TB_LOSS_IN_MAX_PLY + 1;

        // Downgrade a potentially false TB score.
        if (VALUE_TB + v > 100 - r50c)
            return VALUE_TB_LOSS_IN_MAX_PLY + 1;

        return v + ply;
    }

    return v;
}


// Adds current move and appends child pv[]
void update_pv(Move* pv, Move move, const Move* childPv) {

    for (*pv++ = move; childPv && *childPv != Move::none();)
        *pv++ = *childPv++;
    *pv = Move::none();
}


// Updates stats at the end of search() when a bestMove is found
void update_all_stats(const Position& pos,
                      Stack*          ss,
                      Search::Worker& workerThread,
                      Move            bestMove,
                      Square          prevSq,
                      SearchedList&   quietsSearched,
                      SearchedList&   capturesSearched,
                      Depth           depth,
                      Move            ttMove) {

    CapturePieceToHistory& captureHistory = workerThread.captureHistory;
    NonPawnCaptureHistory& nonPawnCaptureHistory = workerThread.nonPawnCaptureHistory;
    Piece                  movedPiece     = pos.moved_piece(bestMove);
    PieceType              capturedPiece;

    int bonus        = std::min(170 * depth - 87, 1598) + 332 * (bestMove == ttMove);
    int quietMalus   = std::min(743 * depth - 180, 2287) - 33 * quietsSearched.size();
    int captureMalus = std::min(708 * depth - 148, 2287) - 29 * capturesSearched.size();

    if (!pos.capture_stage(bestMove))
    {
        update_quiet_histories(pos, ss, workerThread, bestMove, bonus * 978 / 1024);

        // Decrease stats for all non-best quiet moves
        for (Move move : quietsSearched)
            update_quiet_histories(pos, ss, workerThread, move, -quietMalus * 1115 / 1024);
    }
    else
    {
        // Increase stats for the best move in case it was a capture move
        capturedPiece = type_of(pos.piece_on(bestMove.to_sq()));
<<<<<<< HEAD
        captureHistory[movedPiece][bestMove.to_sq()][capturedPiece] << bonus;
=======
        captureHistory[movedPiece][bestMove.to_sq()][capturedPiece] << captureBonus * 1288 / 1024;
        nonPawnCaptureHistory[pos.side_to_move()][non_pawn_capture_index(pos)][bestMove.to_sq()]<<captureBonus;

>>>>>>> bb48ac55
    }

    // Extra penalty for a quiet early move that was not a TT move in
    // previous ply when it gets refuted.
    if (prevSq != SQ_NONE && ((ss - 1)->moveCount == 1 + (ss - 1)->ttHit) && !pos.captured_piece())
        update_continuation_histories(ss - 1, pos.piece_on(prevSq), prevSq,
                                      -captureMalus * 622 / 1024);

    // Decrease stats for all non-best capture moves
    for (Move move : capturesSearched)
    {
        movedPiece    = pos.moved_piece(move);
        capturedPiece = type_of(pos.piece_on(move.to_sq()));
        captureHistory[movedPiece][move.to_sq()][capturedPiece] << -captureMalus * 1431 / 1024;
        nonPawnCaptureHistory[pos.side_to_move()][non_pawn_capture_index(pos)][move.to_sq()]<<-captureMalus;
    }
}


// Updates histories of the move pairs formed by moves
// at ply -1, -2, -3, -4, and -6 with current move.
void update_continuation_histories(Stack* ss, Piece pc, Square to, int bonus) {
    static constexpr std::array<ConthistBonus, 6> conthist_bonuses = {
      {{1, 1108}, {2, 652}, {3, 273}, {4, 572}, {5, 126}, {6, 449}}};

    for (const auto [i, weight] : conthist_bonuses)
    {
        // Only update the first 2 continuation histories if we are in check
        if (ss->inCheck && i > 2)
            break;
        if (((ss - i)->currentMove).is_ok())
            (*(ss - i)->continuationHistory)[pc][to] << (bonus * weight / 1024) + 80 * (i < 2);
    }
}

// Updates move sorting heuristics

void update_quiet_histories(
  const Position& pos, Stack* ss, Search::Worker& workerThread, Move move, int bonus) {

    Color us = pos.side_to_move();
    workerThread.mainHistory[us][move.from_to()] << bonus;  // Untuned to prevent duplicate effort

    if (ss->ply < LOW_PLY_HISTORY_SIZE)
        workerThread.lowPlyHistory[ss->ply][move.from_to()] << (bonus * 771 / 1024) + 40;

    update_continuation_histories(ss, pos.moved_piece(move), move.to_sq(),
                                  bonus * (bonus > 0 ? 979 : 842) / 1024);

    int pIndex = pawn_history_index(pos);
    workerThread.pawnHistory[pIndex][pos.moved_piece(move)][move.to_sq()]
      << (bonus * (bonus > 0 ? 704 : 439) / 1024) + 70;
}

}

// When playing with strength handicap, choose the best move among a set of
// RootMoves using a statistical rule dependent on 'level'. Idea by Heinz van Saanen.
Move Skill::pick_best(const RootMoves& rootMoves, size_t multiPV) {
    static PRNG rng(now());  // PRNG sequence should be non-deterministic

    // RootMoves are already sorted by score in descending order
    Value  topScore = rootMoves[0].score;
    int    delta    = std::min(topScore - rootMoves[multiPV - 1].score, int(PawnValue));
    int    maxScore = -VALUE_INFINITE;
    double weakness = 120 - 2 * level;

    // Choose best move. For each move score we add two terms, both dependent on
    // weakness. One is deterministic and bigger for weaker levels, and one is
    // random. Then we choose the move with the resulting highest score.
    for (size_t i = 0; i < multiPV; ++i)
    {
        // This is our magic formula
        int push = int(weakness * int(topScore - rootMoves[i].score)
                       + delta * (rng.rand<unsigned>() % int(weakness)))
                 / 128;

        if (rootMoves[i].score + push >= maxScore)
        {
            maxScore = rootMoves[i].score + push;
            best     = rootMoves[i].pv[0];
        }
    }

    return best;
}


// Used to print debug info and, more importantly, to detect
// when we are out of available time and thus stop the search.
void SearchManager::check_time(Search::Worker& worker) {
    if (--callsCnt > 0)
        return;

    // When using nodes, ensure checking rate is not lower than 0.1% of nodes
    callsCnt = worker.limits.nodes ? std::min(512, int(worker.limits.nodes / 1024)) : 512;

    static TimePoint lastInfoTime = now();

    TimePoint elapsed = tm.elapsed([&worker]() { return worker.threads.nodes_searched(); });
    TimePoint tick    = worker.limits.startTime + elapsed;

    if (tick - lastInfoTime >= 1000)
    {
        lastInfoTime = tick;
        dbg_print();
    }

    // We should not stop pondering until told so by the GUI
    if (ponder)
        return;

    if (
      // Later we rely on the fact that we can at least use the mainthread previous
      // root-search score and PV in a multithreaded environment to prove mated-in scores.
      worker.completedDepth >= 1
      && ((worker.limits.use_time_management() && (elapsed > tm.maximum() || stopOnPonderhit))
          || (worker.limits.movetime && elapsed >= worker.limits.movetime)
          || (worker.limits.nodes && worker.threads.nodes_searched() >= worker.limits.nodes)))
        worker.threads.stop = worker.threads.abortedSearch = true;
}

// Used to correct and extend PVs for moves that have a TB (but not a mate) score.
// Keeps the search based PV for as long as it is verified to maintain the game
// outcome, truncates afterwards. Finally, extends to mate the PV, providing a
// possible continuation (but not a proven mating line).
void syzygy_extend_pv(const OptionsMap&         options,
                      const Search::LimitsType& limits,
                      Position&                 pos,
                      RootMove&                 rootMove,
                      Value&                    v) {

    auto t_start      = std::chrono::steady_clock::now();
    int  moveOverhead = int(options["Move Overhead"]);
    bool rule50       = bool(options["Syzygy50MoveRule"]);

    // Do not use more than moveOverhead / 2 time, if time management is active
    auto time_abort = [&t_start, &moveOverhead, &limits]() -> bool {
        auto t_end = std::chrono::steady_clock::now();
        return limits.use_time_management()
            && 2 * std::chrono::duration<double, std::milli>(t_end - t_start).count()
                 > moveOverhead;
    };

    std::list<StateInfo> sts;

    // Step 0, do the rootMove, no correction allowed, as needed for MultiPV in TB.
    auto& stRoot = sts.emplace_back();
    pos.do_move(rootMove.pv[0], stRoot);
    int ply = 1;

    // Step 1, walk the PV to the last position in TB with correct decisive score
    while (size_t(ply) < rootMove.pv.size())
    {
        Move& pvMove = rootMove.pv[ply];

        RootMoves legalMoves;
        for (const auto& m : MoveList<LEGAL>(pos))
            legalMoves.emplace_back(m);

        Tablebases::Config config = Tablebases::rank_root_moves(options, pos, legalMoves);
        RootMove&          rm     = *std::find(legalMoves.begin(), legalMoves.end(), pvMove);

        if (legalMoves[0].tbRank != rm.tbRank)
            break;

        ply++;

        auto& st = sts.emplace_back();
        pos.do_move(pvMove, st);

        // Do not allow for repetitions or drawing moves along the PV in TB regime
        if (config.rootInTB && ((rule50 && pos.is_draw(ply)) || pos.is_repetition(ply)))
        {
            pos.undo_move(pvMove);
            ply--;
            break;
        }

        // Full PV shown will thus be validated and end in TB.
        // If we cannot validate the full PV in time, we do not show it.
        if (config.rootInTB && time_abort())
            break;
    }

    // Resize the PV to the correct part
    rootMove.pv.resize(ply);

    // Step 2, now extend the PV to mate, as if the user explored syzygy-tables.info
    // using top ranked moves (minimal DTZ), which gives optimal mates only for simple
    // endgames e.g. KRvK.
    while (!(rule50 && pos.is_draw(0)))
    {
        if (time_abort())
            break;

        RootMoves legalMoves;
        for (const auto& m : MoveList<LEGAL>(pos))
        {
            auto&     rm = legalMoves.emplace_back(m);
            StateInfo tmpSI;
            pos.do_move(m, tmpSI);
            // Give a score of each move to break DTZ ties restricting opponent mobility,
            // but not giving the opponent a capture.
            for (const auto& mOpp : MoveList<LEGAL>(pos))
                rm.tbRank -= pos.capture(mOpp) ? 100 : 1;
            pos.undo_move(m);
        }

        // Mate found
        if (legalMoves.size() == 0)
            break;

        // Sort moves according to their above assigned rank.
        // This will break ties for moves with equal DTZ in rank_root_moves.
        std::stable_sort(
          legalMoves.begin(), legalMoves.end(),
          [](const Search::RootMove& a, const Search::RootMove& b) { return a.tbRank > b.tbRank; });

        // The winning side tries to minimize DTZ, the losing side maximizes it
        Tablebases::Config config = Tablebases::rank_root_moves(options, pos, legalMoves, true);

        // If DTZ is not available we might not find a mate, so we bail out
        if (!config.rootInTB || config.cardinality > 0)
            break;

        ply++;

        Move& pvMove = legalMoves[0].pv[0];
        rootMove.pv.push_back(pvMove);
        auto& st = sts.emplace_back();
        pos.do_move(pvMove, st);
    }

    // Finding a draw in this function is an exceptional case, that cannot happen when rule50 is false or
    // during engine game play, since we have a winning score, and play correctly
    // with TB support. However, it can be that a position is draw due to the 50 move
    // rule if it has been been reached on the board with a non-optimal 50 move counter
    // (e.g. 8/8/6k1/3B4/3K4/4N3/8/8 w - - 54 106 ) which TB with dtz counter rounding
    // cannot always correctly rank. See also
    // https://github.com/official-stockfish/Stockfish/issues/5175#issuecomment-2058893495
    // We adjust the score to match the found PV. Note that a TB loss score can be
    // displayed if the engine did not find a drawing move yet, but eventually search
    // will figure it out (e.g. 1kq5/q2r4/5K2/8/8/8/8/7Q w - - 96 1 )
    if (pos.is_draw(0))
        v = VALUE_DRAW;

    // Undo the PV moves
    for (auto it = rootMove.pv.rbegin(); it != rootMove.pv.rend(); ++it)
        pos.undo_move(*it);

    // Inform if we couldn't get a full extension in time
    if (time_abort())
        sync_cout
          << "info string Syzygy based PV extension requires more time, increase Move Overhead as needed."
          << sync_endl;
}

void SearchManager::pv(Search::Worker&           worker,
                       const ThreadPool&         threads,
                       const TranspositionTable& tt,
                       Depth                     depth) {

    const auto nodes     = threads.nodes_searched();
    auto&      rootMoves = worker.rootMoves;
    auto&      pos       = worker.rootPos;
    size_t     pvIdx     = worker.pvIdx;
    size_t     multiPV   = std::min(size_t(worker.options["MultiPV"]), rootMoves.size());
    uint64_t   tbHits    = threads.tb_hits() + (worker.tbConfig.rootInTB ? rootMoves.size() : 0);

    for (size_t i = 0; i < multiPV; ++i)
    {
        bool updated = rootMoves[i].score != -VALUE_INFINITE;

        if (depth == 1 && !updated && i > 0)
            continue;

        Depth d = updated ? depth : std::max(1, depth - 1);
        Value v = updated ? rootMoves[i].uciScore : rootMoves[i].previousScore;

        if (v == -VALUE_INFINITE)
            v = VALUE_ZERO;

        bool tb = worker.tbConfig.rootInTB && std::abs(v) <= VALUE_TB;
        v       = tb ? rootMoves[i].tbScore : v;

        bool isExact = i != pvIdx || tb || !updated;  // tablebase- and previous-scores are exact

        // Potentially correct and extend the PV, and in exceptional cases v
        if (is_decisive(v) && std::abs(v) < VALUE_MATE_IN_MAX_PLY
            && ((!rootMoves[i].scoreLowerbound && !rootMoves[i].scoreUpperbound) || isExact))
            syzygy_extend_pv(worker.options, worker.limits, pos, rootMoves[i], v);

        std::string pv;
        for (Move m : rootMoves[i].pv)
            pv += UCIEngine::move(m, pos.is_chess960()) + " ";

        // Remove last whitespace
        if (!pv.empty())
            pv.pop_back();

        auto wdl   = worker.options["UCI_ShowWDL"] ? UCIEngine::wdl(v, pos) : "";
        auto bound = rootMoves[i].scoreLowerbound
                     ? "lowerbound"
                     : (rootMoves[i].scoreUpperbound ? "upperbound" : "");

        InfoFull info;

        info.depth    = d;
        info.selDepth = rootMoves[i].selDepth;
        info.multiPV  = i + 1;
        info.score    = {v, pos};
        info.wdl      = wdl;

        if (!isExact)
            info.bound = bound;

        TimePoint time = std::max(TimePoint(1), tm.elapsed_time());
        info.timeMs    = time;
        info.nodes     = nodes;
        info.nps       = nodes * 1000 / time;
        info.tbHits    = tbHits;
        info.pv        = pv;
        info.hashfull  = tt.hashfull();

        updates.onUpdateFull(info);
    }
}

// Called in case we have no ponder move before exiting the search,
// for instance, in case we stop the search during a fail high at root.
// We try hard to have a ponder move to return to the GUI,
// otherwise in case of 'ponder on' we have nothing to think about.
bool RootMove::extract_ponder_from_tt(const TranspositionTable& tt, Position& pos) {

    StateInfo st;

    assert(pv.size() == 1);
    if (pv[0] == Move::none())
        return false;

    pos.do_move(pv[0], st, &tt);

    auto [ttHit, ttData, ttWriter] = tt.probe(pos.key());
    if (ttHit)
    {
        if (MoveList<LEGAL>(pos).contains(ttData.move))
            pv.push_back(ttData.move);
    }

    pos.undo_move(pv[0]);
    return pv.size() > 1;
}


}  // namespace Stockfish<|MERGE_RESOLUTION|>--- conflicted
+++ resolved
@@ -1834,13 +1834,9 @@
     {
         // Increase stats for the best move in case it was a capture move
         capturedPiece = type_of(pos.piece_on(bestMove.to_sq()));
-<<<<<<< HEAD
+
         captureHistory[movedPiece][bestMove.to_sq()][capturedPiece] << bonus;
-=======
-        captureHistory[movedPiece][bestMove.to_sq()][capturedPiece] << captureBonus * 1288 / 1024;
-        nonPawnCaptureHistory[pos.side_to_move()][non_pawn_capture_index(pos)][bestMove.to_sq()]<<captureBonus;
-
->>>>>>> bb48ac55
+        nonPawnCaptureHistory[pos.side_to_move()][non_pawn_capture_index(pos)][bestMove.to_sq()]<<bonus;
     }
 
     // Extra penalty for a quiet early move that was not a TT move in
