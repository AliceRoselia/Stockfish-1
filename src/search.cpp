--- conflicted
+++ resolved
@@ -243,24 +243,18 @@
       && rootMoves[0].pv[0] != MOVE_NONE)
       bestThread = Threads.get_best_thread();
 
+  for (Thread* th : Threads)
+    th->previousDepth = bestThread->completedDepth;
+
   // Prepare PVLine and ponder move
   std::string PVLine = UCI::pv(bestThread->rootPos, bestThread->completedDepth, -VALUE_INFINITE, VALUE_INFINITE);
   bestPreviousScore = bestThread->rootMoves[0].score;
   bestPreviousAverageScore = bestThread->rootMoves[0].averageScore;
 
-<<<<<<< HEAD
   Move bestMove   = bestThread->rootMoves[0].pv[0];
   Move ponderMove = MOVE_NONE;
   if (bestThread->rootMoves[0].pv.size() > 1 || bestThread->rootMoves[0].extract_ponder_from_tt(rootPos))
       ponderMove = bestThread->rootMoves[0].pv[1];
-=======
-  for (Thread* th : Threads)
-    th->previousDepth = bestThread->completedDepth;
-
-  // Send again PV info if we have a new best thread
-  if (bestThread != this)
-      sync_cout << UCI::pv(bestThread->rootPos, bestThread->completedDepth, -VALUE_INFINITE, VALUE_INFINITE) << sync_endl;
->>>>>>> 8333b2a9
 
   // Exchange info as needed
   Cluster::MoveInfo mi{bestMove,
@@ -933,18 +927,9 @@
 
                 if (value >= probCutBeta)
                 {
-<<<<<<< HEAD
-                    // if transposition table doesn't have equal or more deep info write probCut data into it
-                    if ( !(ss->ttHit
-                       && tte->depth() >= depth - 3
-                       && ttValue != VALUE_NONE))
-                        Cluster::save(thisThread, tte, posKey, value_to_tt(value, ss->ply), ttPv,
-                            BOUND_LOWER,
-                            depth - 3, move, ss->staticEval);
-=======
                     // Save ProbCut data into transposition table
-                    tte->save(posKey, value_to_tt(value, ss->ply), ss->ttPv, BOUND_LOWER, depth - 3, move, ss->staticEval);
->>>>>>> 8333b2a9
+                    Cluster::save(thisThread, tte, posKey, value_to_tt(value, ss->ply), ss->ttPv,
+                                  BOUND_LOWER, depth - 3, move, ss->staticEval);
                     return value;
                 }
             }
