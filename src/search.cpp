/*
  Stockfish, a UCI chess playing engine derived from Glaurung 2.1
  Copyright (C) 2004-2025 The Stockfish developers (see AUTHORS file)

  Stockfish is free software: you can redistribute it and/or modify
  it under the terms of the GNU General Public License as published by
  the Free Software Foundation, either version 3 of the License, or
  (at your option) any later version.

  Stockfish is distributed in the hope that it will be useful,
  but WITHOUT ANY WARRANTY; without even the implied warranty of
  MERCHANTABILITY or FITNESS FOR A PARTICULAR PURPOSE.  See the
  GNU General Public License for more details.

  You should have received a copy of the GNU General Public License
  along with this program.  If not, see <http://www.gnu.org/licenses/>.
*/

#include "search.h"

#include <algorithm>
#include <array>
#include <atomic>
#include <cassert>
#include <chrono>
#include <cmath>
#include <cstdint>
#include <cstdlib>
#include <initializer_list>
#include <iostream>
#include <list>
#include <ratio>
#include <string>
#include <utility>

#include "evaluate.h"
#include "history.h"
#include "misc.h"
#include "movegen.h"
#include "movepick.h"
#include "nnue/network.h"
#include "nnue/nnue_accumulator.h"
#include "nnue/nnue_common.h"
#include "nnue/nnue_misc.h"
#include "position.h"
#include "syzygy/tbprobe.h"
#include "thread.h"
#include "timeman.h"
#include "tt.h"
#include "uci.h"
#include "ucioption.h"

namespace Stockfish {

namespace TB = Tablebases;

void syzygy_extend_pv(const OptionsMap&            options,
                      const Search::LimitsType&    limits,
                      Stockfish::Position&         pos,
                      Stockfish::Search::RootMove& rootMove,
                      Value&                       v);

using namespace Search;

namespace {

// (*Scalers):
// The values with Scaler asterisks have proven non-linear scaling.
// They are optimized to time controls of 180 + 1.8 and longer,
// so changing them or adding conditions that are similar requires
// tests at these types of time controls.

// Futility margin
Value futility_margin(Depth d, bool noTtCutNode, bool improving, bool oppWorsening) {
    Value futilityMult       = 112 - 26 * noTtCutNode;
    Value improvingDeduction = improving * futilityMult * 2;
    Value worseningDeduction = oppWorsening * futilityMult / 3;

    return futilityMult * d - improvingDeduction - worseningDeduction;
}

constexpr int futility_move_count(bool improving, Depth depth) {
    return (3 + depth * depth) / (2 - improving);
}

int correction_value(const Worker& w, const Position& pos, const Stack* const ss) {
    const Color us    = pos.side_to_move();
    const auto  m     = (ss - 1)->currentMove;
    const auto  pcv   = w.pawnCorrectionHistory[pawn_structure_index<Correction>(pos)][us];
    const auto  micv  = w.minorPieceCorrectionHistory[minor_piece_index(pos)][us];
    const auto  wnpcv = w.nonPawnCorrectionHistory[WHITE][non_pawn_index<WHITE>(pos)][us];
    const auto  bnpcv = w.nonPawnCorrectionHistory[BLACK][non_pawn_index<BLACK>(pos)][us];
    const auto  cntcv =
      m.is_ok() ? (*(ss - 2)->continuationCorrectionHistory)[pos.piece_on(m.to_sq())][m.to_sq()]
                 : 0;

    return 6995 * pcv + 6593 * micv + 7753 * (wnpcv + bnpcv) + 6049 * cntcv;
}

// Add correctionHistory value to raw staticEval and guarantee evaluation
// does not hit the tablebase range.
Value to_corrected_static_eval(const Value v, const int cv) {
    return std::clamp(v + cv / 131072, VALUE_TB_LOSS_IN_MAX_PLY + 1, VALUE_TB_WIN_IN_MAX_PLY - 1);
}

void update_correction_history(const Position& pos,
                               Stack* const    ss,
                               Search::Worker& workerThread,
                               const int       bonus) {
    const Move  m  = (ss - 1)->currentMove;
    const Color us = pos.side_to_move();

    static constexpr int nonPawnWeight = 165;

    workerThread.pawnCorrectionHistory[pawn_structure_index<Correction>(pos)][us]
      << bonus * 109 / 128;
    workerThread.minorPieceCorrectionHistory[minor_piece_index(pos)][us] << bonus * 141 / 128;
    workerThread.nonPawnCorrectionHistory[WHITE][non_pawn_index<WHITE>(pos)][us]
      << bonus * nonPawnWeight / 128;
    workerThread.nonPawnCorrectionHistory[BLACK][non_pawn_index<BLACK>(pos)][us]
      << bonus * nonPawnWeight / 128;

    if (m.is_ok())
        (*(ss - 2)->continuationCorrectionHistory)[pos.piece_on(m.to_sq())][m.to_sq()]
          << bonus * 138 / 128;
}

// History and stats update bonus, based on depth
int stat_bonus(Depth d) { return std::min(158 * d - 98, 1622); }

// History and stats update malus, based on depth
int stat_malus(Depth d) { return std::min(802 * d - 243, 2850); }

// Add a small random component to draw evaluations to avoid 3-fold blindness
Value value_draw(size_t nodes) { return VALUE_DRAW - 1 + Value(nodes & 0x2); }
Value value_to_tt(Value v, int ply);
Value value_from_tt(Value v, int ply, int r50c);
void  update_pv(Move* pv, Move move, const Move* childPv);
void  update_continuation_histories(Stack* ss, Piece pc, Square to, int bonus);
void  update_quiet_histories(
   const Position& pos, Stack* ss, Search::Worker& workerThread, Move move, int bonus);
void update_all_stats(const Position&      pos,
                      Stack*               ss,
                      Search::Worker&      workerThread,
                      Move                 bestMove,
                      Square               prevSq,
                      ValueList<Move, 32>& quietsSearched,
                      ValueList<Move, 32>& capturesSearched,
                      Depth                depth,
                      bool                 isTTMove,
                      int                  moveCount);

}  // namespace

Search::Worker::Worker(SharedState&                    sharedState,
                       std::unique_ptr<ISearchManager> sm,
                       size_t                          threadId,
                       NumaReplicatedAccessToken       token) :
    // Unpack the SharedState struct into member variables
    threadIdx(threadId),
    numaAccessToken(token),
    manager(std::move(sm)),
    options(sharedState.options),
    threads(sharedState.threads),
    tt(sharedState.tt),
    networks(sharedState.networks),
    refreshTable(networks[token]) {
    clear();
}

void Search::Worker::ensure_network_replicated() {
    // Access once to force lazy initialization.
    // We do this because we want to avoid initialization during search.
    (void) (networks[numaAccessToken]);
}

void Search::Worker::start_searching() {

    // Non-main threads go directly to iterative_deepening()
    if (!is_mainthread())
    {
        iterative_deepening();
        return;
    }

    main_manager()->tm.init(limits, rootPos.side_to_move(), rootPos.game_ply(), options,
                            main_manager()->originalTimeAdjust);
    tt.new_search();

    if (rootMoves.empty())
    {
        rootMoves.emplace_back(Move::none());
        main_manager()->updates.onUpdateNoMoves(
          {0, {rootPos.checkers() ? -VALUE_MATE : VALUE_DRAW, rootPos}});
    }
    else
    {
        threads.start_searching();  // start non-main threads
        iterative_deepening();      // main thread start searching
    }

    // When we reach the maximum depth, we can arrive here without a raise of
    // threads.stop. However, if we are pondering or in an infinite search,
    // the UCI protocol states that we shouldn't print the best move before the
    // GUI sends a "stop" or "ponderhit" command. We therefore simply wait here
    // until the GUI sends one of those commands.
    while (!threads.stop && (main_manager()->ponder || limits.infinite))
    {}  // Busy wait for a stop or a ponder reset

    // Stop the threads if not already stopped (also raise the stop if
    // "ponderhit" just reset threads.ponder)
    threads.stop = true;

    // Wait until all threads have finished
    threads.wait_for_search_finished();

    // When playing in 'nodes as time' mode, subtract the searched nodes from
    // the available ones before exiting.
    if (limits.npmsec)
        main_manager()->tm.advance_nodes_time(threads.nodes_searched()
                                              - limits.inc[rootPos.side_to_move()]);

    Worker* bestThread = this;
    Skill   skill =
      Skill(options["Skill Level"], options["UCI_LimitStrength"] ? int(options["UCI_Elo"]) : 0);

    if (int(options["MultiPV"]) == 1 && !limits.depth && !limits.mate && !skill.enabled()
        && rootMoves[0].pv[0] != Move::none())
        bestThread = threads.get_best_thread()->worker.get();

    main_manager()->bestPreviousScore        = bestThread->rootMoves[0].score;
    main_manager()->bestPreviousAverageScore = bestThread->rootMoves[0].averageScore;

    // Send again PV info if we have a new best thread
    if (bestThread != this)
        main_manager()->pv(*bestThread, threads, tt, bestThread->completedDepth);

    std::string ponder;

    if (bestThread->rootMoves[0].pv.size() > 1
        || bestThread->rootMoves[0].extract_ponder_from_tt(tt, rootPos))
        ponder = UCIEngine::move(bestThread->rootMoves[0].pv[1], rootPos.is_chess960());

    auto bestmove = UCIEngine::move(bestThread->rootMoves[0].pv[0], rootPos.is_chess960());
    main_manager()->updates.onBestmove(bestmove, ponder);
}

// Main iterative deepening loop. It calls search()
// repeatedly with increasing depth until the allocated thinking time has been
// consumed, the user stops the search, or the maximum search depth is reached.
void Search::Worker::iterative_deepening() {

    SearchManager* mainThread = (is_mainthread() ? main_manager() : nullptr);

    Move pv[MAX_PLY + 1];

    Depth lastBestMoveDepth = 0;
    Value lastBestScore     = -VALUE_INFINITE;
    auto  lastBestPV        = std::vector{Move::none()};

    Value  alpha, beta;
    Value  bestValue     = -VALUE_INFINITE;
    Color  us            = rootPos.side_to_move();
    double timeReduction = 1, totBestMoveChanges = 0;
    int    delta, iterIdx                        = 0;

    // Allocate stack with extra size to allow access from (ss - 7) to (ss + 2):
    // (ss - 7) is needed for update_continuation_histories(ss - 1) which accesses (ss - 6),
    // (ss + 2) is needed for initialization of cutOffCnt.
    Stack  stack[MAX_PLY + 10] = {};
    Stack* ss                  = stack + 7;

    for (int i = 7; i > 0; --i)
    {
        (ss - i)->continuationHistory =
          &this->continuationHistory[0][0][NO_PIECE][0];  // Use as a sentinel
        (ss - i)->continuationCorrectionHistory = &this->continuationCorrectionHistory[NO_PIECE][0];
        (ss - i)->staticEval                    = VALUE_NONE;
        (ss - i)->reduction                     = 0;
    }

    for (int i = 0; i <= MAX_PLY + 2; ++i)
    {
        (ss + i)->ply       = i;
        (ss + i)->reduction = 0;
    }

    ss->pv = pv;

    if (mainThread)
    {
        if (mainThread->bestPreviousScore == VALUE_INFINITE)
            mainThread->iterValue.fill(VALUE_ZERO);
        else
            mainThread->iterValue.fill(mainThread->bestPreviousScore);
    }

    size_t multiPV = size_t(options["MultiPV"]);
    Skill skill(options["Skill Level"], options["UCI_LimitStrength"] ? int(options["UCI_Elo"]) : 0);

    // When playing with strength handicap enable MultiPV search that we will
    // use behind-the-scenes to retrieve a set of possible moves.
    if (skill.enabled())
        multiPV = std::max(multiPV, size_t(4));

    multiPV = std::min(multiPV, rootMoves.size());

    int searchAgainCounter = 0;

    lowPlyHistory.fill(95);

    // Iterative deepening loop until requested to stop or the target depth is reached
    while (++rootDepth < MAX_PLY && !threads.stop
           && !(limits.depth && mainThread && rootDepth > limits.depth))
    {
        // Age out PV variability metric
        if (mainThread)
            totBestMoveChanges /= 2;

        // Save the last iteration's scores before the first PV line is searched and
        // all the move scores except the (new) PV are set to -VALUE_INFINITE.
        for (RootMove& rm : rootMoves)
            rm.previousScore = rm.score;

        size_t pvFirst = 0;
        pvLast         = 0;

        if (!threads.increaseDepth)
            searchAgainCounter++;

        // MultiPV loop. We perform a full root search for each PV line
        for (pvIdx = 0; pvIdx < multiPV; ++pvIdx)
        {
            if (pvIdx == pvLast)
            {
                pvFirst = pvLast;
                for (pvLast++; pvLast < rootMoves.size(); pvLast++)
                    if (rootMoves[pvLast].tbRank != rootMoves[pvFirst].tbRank)
                        break;
            }

            // Reset UCI info selDepth for each depth and each PV line
            selDepth = 0;

            // Reset aspiration window starting size
            delta     = 5 + std::abs(rootMoves[pvIdx].meanSquaredScore) / 13000;
            Value avg = rootMoves[pvIdx].averageScore;
            alpha     = std::max(avg - delta, -VALUE_INFINITE);
            beta      = std::min(avg + delta, VALUE_INFINITE);

            // Adjust optimism based on root move's averageScore
            optimism[us]  = 138 * avg / (std::abs(avg) + 81);
            optimism[~us] = -optimism[us];

            // Start with a small aspiration window and, in the case of a fail
            // high/low, re-search with a bigger window until we don't fail
            // high/low anymore.
            int failedHighCnt = 0;
            while (true)
            {
                // Adjust the effective depth searched, but ensure at least one
                // effective increment for every four searchAgain steps (see issue #2717).
                Depth adjustedDepth =
                  std::max(1, rootDepth - failedHighCnt - 3 * (searchAgainCounter + 1) / 4);
                rootDelta = beta - alpha;
                bestValue = search<Root>(rootPos, ss, alpha, beta, adjustedDepth, false);

                // Bring the best move to the front. It is critical that sorting
                // is done with a stable algorithm because all the values but the
                // first and eventually the new best one is set to -VALUE_INFINITE
                // and we want to keep the same order for all the moves except the
                // new PV that goes to the front. Note that in the case of MultiPV
                // search the already searched PV lines are preserved.
                std::stable_sort(rootMoves.begin() + pvIdx, rootMoves.begin() + pvLast);

                // If search has been stopped, we break immediately. Sorting is
                // safe because RootMoves is still valid, although it refers to
                // the previous iteration.
                if (threads.stop)
                    break;

                // When failing high/low give some update before a re-search. To avoid
                // excessive output that could hang GUIs like Fritz 19, only start
                // at nodes > 10M (rather than depth N, which can be reached quickly)
                if (mainThread && multiPV == 1 && (bestValue <= alpha || bestValue >= beta)
                    && nodes > 10000000)
                    main_manager()->pv(*this, threads, tt, rootDepth);

                // In case of failing low/high increase aspiration window and re-search,
                // otherwise exit the loop.
                if (bestValue <= alpha)
                {
                    beta  = (alpha + beta) / 2;
                    alpha = std::max(bestValue - delta, -VALUE_INFINITE);

                    failedHighCnt = 0;
                    if (mainThread)
                        mainThread->stopOnPonderhit = false;
                }
                else if (bestValue >= beta)
                {
                    beta = std::min(bestValue + delta, VALUE_INFINITE);
                    ++failedHighCnt;
                }
                else
                    break;

                delta += delta / 3;

                assert(alpha >= -VALUE_INFINITE && beta <= VALUE_INFINITE);
            }

            // Sort the PV lines searched so far and update the GUI
            std::stable_sort(rootMoves.begin() + pvFirst, rootMoves.begin() + pvIdx + 1);

            if (mainThread
                && (threads.stop || pvIdx + 1 == multiPV || nodes > 10000000)
                // A thread that aborted search can have mated-in/TB-loss PV and
                // score that cannot be trusted, i.e. it can be delayed or refuted
                // if we would have had time to fully search other root-moves. Thus
                // we suppress this output and below pick a proven score/PV for this
                // thread (from the previous iteration).
                && !(threads.abortedSearch && is_loss(rootMoves[0].uciScore)))
                main_manager()->pv(*this, threads, tt, rootDepth);

            if (threads.stop)
                break;
        }

        if (!threads.stop)
            completedDepth = rootDepth;

        // We make sure not to pick an unproven mated-in score,
        // in case this thread prematurely stopped search (aborted-search).
        if (threads.abortedSearch && rootMoves[0].score != -VALUE_INFINITE
            && is_loss(rootMoves[0].score))
        {
            // Bring the last best move to the front for best thread selection.
            Utility::move_to_front(rootMoves, [&lastBestPV = std::as_const(lastBestPV)](
                                                const auto& rm) { return rm == lastBestPV[0]; });
            rootMoves[0].pv    = lastBestPV;
            rootMoves[0].score = rootMoves[0].uciScore = lastBestScore;
        }
        else if (rootMoves[0].pv[0] != lastBestPV[0])
        {
            lastBestPV        = rootMoves[0].pv;
            lastBestScore     = rootMoves[0].score;
            lastBestMoveDepth = rootDepth;
        }

        if (!mainThread)
            continue;

        // Have we found a "mate in x"?
        if (limits.mate && rootMoves[0].score == rootMoves[0].uciScore
            && ((rootMoves[0].score >= VALUE_MATE_IN_MAX_PLY
                 && VALUE_MATE - rootMoves[0].score <= 2 * limits.mate)
                || (rootMoves[0].score != -VALUE_INFINITE
                    && rootMoves[0].score <= VALUE_MATED_IN_MAX_PLY
                    && VALUE_MATE + rootMoves[0].score <= 2 * limits.mate)))
            threads.stop = true;

        // If the skill level is enabled and time is up, pick a sub-optimal best move
        if (skill.enabled() && skill.time_to_pick(rootDepth))
            skill.pick_best(rootMoves, multiPV);

        // Use part of the gained time from a previous stable move for the current move
        for (auto&& th : threads)
        {
            totBestMoveChanges += th->worker->bestMoveChanges;
            th->worker->bestMoveChanges = 0;
        }

        // Do we have time for the next iteration? Can we stop searching now?
        if (limits.use_time_management() && !threads.stop && !mainThread->stopOnPonderhit)
        {
            int nodesEffort = rootMoves[0].effort * 100000 / std::max(size_t(1), size_t(nodes));

            double fallingEval =
              (11.396 + 2.035 * (mainThread->bestPreviousAverageScore - bestValue)
               + 0.968 * (mainThread->iterValue[iterIdx] - bestValue))
              / 100.0;
            fallingEval = std::clamp(fallingEval, 0.5786, 1.6752);

            // If the bestMove is stable over several iterations, reduce time accordingly
            timeReduction = lastBestMoveDepth + 8 < completedDepth ? 1.4857 : 0.7046;
            double reduction =
              (1.4540 + mainThread->previousTimeReduction) / (2.1593 * timeReduction);
            double bestMoveInstability = 0.9929 + 1.8519 * totBestMoveChanges / threads.size();

            double totalTime =
              mainThread->tm.optimum() * fallingEval * reduction * bestMoveInstability;

            // Cap used time in case of a single legal move for a better viewer experience
            if (rootMoves.size() == 1)
                totalTime = std::min(500.0, totalTime);

            auto elapsedTime = elapsed();

            if (completedDepth >= 10 && nodesEffort >= 97056 && elapsedTime > totalTime * 0.6540
                && !mainThread->ponder)
                threads.stop = true;

            // Stop the search if we have exceeded the totalTime
            if (elapsedTime > totalTime)
            {
                // If we are allowed to ponder do not stop the search now but
                // keep pondering until the GUI sends "ponderhit" or "stop".
                if (mainThread->ponder)
                    mainThread->stopOnPonderhit = true;
                else
                    threads.stop = true;
            }
            else
                threads.increaseDepth = mainThread->ponder || elapsedTime <= totalTime * 0.5138;
        }

        mainThread->iterValue[iterIdx] = bestValue;
        iterIdx                        = (iterIdx + 1) & 3;
    }

    if (!mainThread)
        return;

    mainThread->previousTimeReduction = timeReduction;

    // If the skill level is enabled, swap the best PV line with the sub-optimal one
    if (skill.enabled())
        std::swap(rootMoves[0],
                  *std::find(rootMoves.begin(), rootMoves.end(),
                             skill.best ? skill.best : skill.pick_best(rootMoves, multiPV)));
}

// Reset histories, usually before a new game
void Search::Worker::clear() {
    mainHistory.fill(65);
    lowPlyHistory.fill(107);
    captureHistory.fill(-655);
    pawnHistory.fill(-1215);
    pawnCorrectionHistory.fill(4);
    minorPieceCorrectionHistory.fill(0);
    nonPawnCorrectionHistory[WHITE].fill(0);
    nonPawnCorrectionHistory[BLACK].fill(0);

    for (auto& to : continuationCorrectionHistory)
        for (auto& h : to)
            h.fill(0);

    for (bool inCheck : {false, true})
        for (StatsType c : {NoCaptures, Captures})
            for (auto& to : continuationHistory[inCheck][c])
                for (auto& h : to)
                    h.fill(-493);

    for (size_t i = 1; i < reductions.size(); ++i)
        reductions[i] = int(2937 / 128.0 * std::log(i));

    refreshTable.clear(networks[numaAccessToken]);
}


// Main search function for both PV and non-PV nodes
template<NodeType nodeType>
Value Search::Worker::search(
  Position& pos, Stack* ss, Value alpha, Value beta, Depth depth, bool cutNode) {

    constexpr bool PvNode   = nodeType != NonPV;
    constexpr bool rootNode = nodeType == Root;
    const bool     allNode  = !(PvNode || cutNode);

    // Dive into quiescence search when the depth reaches zero
    if (depth <= 0)
    {
        constexpr auto nt = PvNode ? PV : NonPV;
        return qsearch<nt>(pos, ss, alpha, beta);
    }

    // Limit the depth if extensions made it too large
    depth = std::min(depth, MAX_PLY - 1);

    // Check if we have an upcoming move that draws by repetition
    if (!rootNode && alpha < VALUE_DRAW && pos.upcoming_repetition(ss->ply))
    {
        alpha = value_draw(this->nodes);
        if (alpha >= beta)
            return alpha;
    }

    assert(-VALUE_INFINITE <= alpha && alpha < beta && beta <= VALUE_INFINITE);
    assert(PvNode || (alpha == beta - 1));
    assert(0 < depth && depth < MAX_PLY);
    assert(!(PvNode && cutNode));

    Move      pv[MAX_PLY + 1];
    StateInfo st;
    ASSERT_ALIGNED(&st, Eval::NNUE::CacheLineSize);

    Key   posKey;
    Move  move, excludedMove, bestMove;
    Depth extension, newDepth;
    Value bestValue, value, eval, maxValue, probCutBeta;
    bool  givesCheck, improving, priorCapture, opponentWorsening;
    bool  capture, ttCapture;
    int   priorReduction = (ss - 1)->reduction;
    (ss - 1)->reduction  = 0;
    Piece movedPiece;

    ValueList<Move, 32> capturesSearched;
    ValueList<Move, 32> quietsSearched;

    // Step 1. Initialize node
    Worker* thisThread = this;
    ss->inCheck        = pos.checkers();
    priorCapture       = pos.captured_piece();
    Color us           = pos.side_to_move();
    ss->moveCount      = 0;
    bestValue          = -VALUE_INFINITE;
    maxValue           = VALUE_INFINITE;

    // Check for the available remaining time
    if (is_mainthread())
        main_manager()->check_time(*thisThread);

    // Used to send selDepth info to GUI (selDepth counts from 1, ply from 0)
    if (PvNode && thisThread->selDepth < ss->ply + 1)
        thisThread->selDepth = ss->ply + 1;

    if (!rootNode)
    {
        // Step 2. Check for aborted search and immediate draw
        if (threads.stop.load(std::memory_order_relaxed) || pos.is_draw(ss->ply)
            || ss->ply >= MAX_PLY)
            return (ss->ply >= MAX_PLY && !ss->inCheck) ? evaluate(pos)
                                                        : value_draw(thisThread->nodes);

        // Step 3. Mate distance pruning. Even if we mate at the next move our score
        // would be at best mate_in(ss->ply + 1), but if alpha is already bigger because
        // a shorter mate was found upward in the tree then there is no need to search
        // because we will never beat the current alpha. Same logic but with reversed
        // signs apply also in the opposite condition of being mated instead of giving
        // mate. In this case, return a fail-high score.
        alpha = std::max(mated_in(ss->ply), alpha);
        beta  = std::min(mate_in(ss->ply + 1), beta);
        if (alpha >= beta)
            return alpha;
    }

    assert(0 <= ss->ply && ss->ply < MAX_PLY);

    bestMove            = Move::none();
    (ss + 2)->cutoffCnt = 0;
    Square prevSq = ((ss - 1)->currentMove).is_ok() ? ((ss - 1)->currentMove).to_sq() : SQ_NONE;
    ss->statScore = 0;

    // Step 4. Transposition table lookup
    excludedMove                   = ss->excludedMove;
    posKey                         = pos.key();
    auto [ttHit, ttData, ttWriter] = tt.probe(posKey);
    // Need further processing of the saved data
    ss->ttHit    = ttHit;
    ttData.move  = rootNode ? thisThread->rootMoves[thisThread->pvIdx].pv[0]
                 : ttHit    ? ttData.move
                            : Move::none();
    ttData.value = ttHit ? value_from_tt(ttData.value, ss->ply, pos.rule50_count()) : VALUE_NONE;
    ss->ttPv     = excludedMove ? ss->ttPv : PvNode || (ttHit && ttData.is_pv);
    ttCapture    = ttData.move && pos.capture_stage(ttData.move);

    // At this point, if excluded, skip straight to step 6, static eval. However,
    // to save indentation, we list the condition in all code between here and there.

    // At non-PV nodes we check for an early TT cutoff
    if (!PvNode && !excludedMove && ttData.depth > depth - (ttData.value <= beta)
        && is_valid(ttData.value)  // Can happen when !ttHit or when access race in probe()
        && (ttData.bound & (ttData.value >= beta ? BOUND_LOWER : BOUND_UPPER))
        && (cutNode == (ttData.value >= beta) || depth > 9))
    {
        // If ttMove is quiet, update move sorting heuristics on TT hit
        if (ttData.move && ttData.value >= beta)
        {
            // Bonus for a quiet ttMove that fails high
            if (!ttCapture)
                update_quiet_histories(pos, ss, *this, ttData.move, stat_bonus(depth) * 784 / 1024);

            // Extra penalty for early quiet moves of the previous ply
            if (prevSq != SQ_NONE && (ss - 1)->moveCount <= 3 && !priorCapture)
                update_continuation_histories(ss - 1, pos.piece_on(prevSq), prevSq,
                                              -stat_malus(depth + 1) * 1018 / 1024);
        }

        // Partial workaround for the graph history interaction problem
        // For high rule50 counts don't produce transposition table cutoffs.
        if (pos.rule50_count() < 90)
            return ttData.value;
    }

    // Step 5. Tablebases probe
    if (!rootNode && !excludedMove && tbConfig.cardinality)
    {
        int piecesCount = pos.count<ALL_PIECES>();

        if (piecesCount <= tbConfig.cardinality
            && (piecesCount < tbConfig.cardinality || depth >= tbConfig.probeDepth)
            && pos.rule50_count() == 0 && !pos.can_castle(ANY_CASTLING))
        {
            TB::ProbeState err;
            TB::WDLScore   wdl = Tablebases::probe_wdl(pos, &err);

            // Force check of time on the next occasion
            if (is_mainthread())
                main_manager()->callsCnt = 0;

            if (err != TB::ProbeState::FAIL)
            {
                thisThread->tbHits.fetch_add(1, std::memory_order_relaxed);

                int drawScore = tbConfig.useRule50 ? 1 : 0;

                Value tbValue = VALUE_TB - ss->ply;

                // Use the range VALUE_TB to VALUE_TB_WIN_IN_MAX_PLY to score
                value = wdl < -drawScore ? -tbValue
                      : wdl > drawScore  ? tbValue
                                         : VALUE_DRAW + 2 * wdl * drawScore;

                Bound b = wdl < -drawScore ? BOUND_UPPER
                        : wdl > drawScore  ? BOUND_LOWER
                                           : BOUND_EXACT;

                if (b == BOUND_EXACT || (b == BOUND_LOWER ? value >= beta : value <= alpha))
                {
                    ttWriter.write(posKey, value_to_tt(value, ss->ply), ss->ttPv, b,
                                   std::min(MAX_PLY - 1, depth + 6), Move::none(), VALUE_NONE,
                                   tt.generation());

                    return value;
                }

                if (PvNode)
                {
                    if (b == BOUND_LOWER)
                        bestValue = value, alpha = std::max(alpha, bestValue);
                    else
                        maxValue = value;
                }
            }
        }
    }

    // Step 6. Static evaluation of the position
    Value      unadjustedStaticEval = VALUE_NONE;
    const auto correctionValue      = correction_value(*thisThread, pos, ss);
    if (ss->inCheck)
    {
        // Skip early pruning when in check
        ss->staticEval = eval = (ss - 2)->staticEval;
        improving             = false;
        goto moves_loop;
    }
    else if (excludedMove)
    {
        // Providing the hint that this node's accumulator will be used often
        Eval::NNUE::hint_common_parent_position(pos, networks[numaAccessToken], refreshTable);
        unadjustedStaticEval = eval = ss->staticEval;
    }
    else if (ss->ttHit)
    {
        // Never assume anything about values stored in TT
        unadjustedStaticEval = ttData.eval;
        if (!is_valid(unadjustedStaticEval))
            unadjustedStaticEval = evaluate(pos);
        else if (PvNode)
            Eval::NNUE::hint_common_parent_position(pos, networks[numaAccessToken], refreshTable);

        ss->staticEval = eval = to_corrected_static_eval(unadjustedStaticEval, correctionValue);

        // ttValue can be used as a better position evaluation
        if (is_valid(ttData.value)
            && (ttData.bound & (ttData.value > eval ? BOUND_LOWER : BOUND_UPPER)))
            eval = ttData.value;
    }
    else
    {
        unadjustedStaticEval = evaluate(pos);
        ss->staticEval = eval = to_corrected_static_eval(unadjustedStaticEval, correctionValue);

        // Static evaluation is saved as it was before adjustment by correction history
        ttWriter.write(posKey, VALUE_NONE, ss->ttPv, BOUND_NONE, DEPTH_UNSEARCHED, Move::none(),
                       unadjustedStaticEval, tt.generation());
    }

    // Use static evaluation difference to improve quiet move ordering
    if (((ss - 1)->currentMove).is_ok() && !(ss - 1)->inCheck && !priorCapture)
    {
        int bonus = std::clamp(-10 * int((ss - 1)->staticEval + ss->staticEval), -1906, 1450) + 638;
        thisThread->mainHistory[~us][((ss - 1)->currentMove).from_to()] << bonus * 1136 / 1024;
        if (type_of(pos.piece_on(prevSq)) != PAWN && ((ss - 1)->currentMove).type_of() != PROMOTION)
            thisThread->pawnHistory[pawn_structure_index(pos)][pos.piece_on(prevSq)][prevSq]
              << bonus * 1195 / 1024;
    }

    // Set up the improving flag, which is true if current static evaluation is
    // bigger than the previous static evaluation at our turn (if we were in
    // check at our previous move we go back until we weren't in check) and is
    // false otherwise. The improving flag is used in various pruning heuristics.
    improving = ss->staticEval > (ss - 2)->staticEval;

    opponentWorsening = ss->staticEval + (ss - 1)->staticEval > 5;

    if (priorReduction >= 3 && !opponentWorsening)
        depth++;

    // Step 7. Razoring
    // If eval is really low, skip search entirely and return the qsearch value.
    // For PvNodes, we must have a guard against mates being returned.
    if (!PvNode && eval < alpha - 446 - 303 * depth * depth)
        return qsearch<NonPV>(pos, ss, alpha, beta);

    // Step 8. Futility pruning: child node
    // The depth condition is important for mate finding.
    if (!ss->ttPv && depth < 14
        && eval - futility_margin(depth, cutNode && !ss->ttHit, improving, opponentWorsening)
               - (ss - 1)->statScore / 326 + 37 - std::abs(correctionValue) / 132821
             >= beta
        && eval >= beta && (!ttData.move || ttCapture) && !is_loss(beta) && !is_win(eval))
        return beta + (eval - beta) / 3;

    // Step 9. Null move search with verification search
    if (cutNode && (ss - 1)->currentMove != Move::null() && eval >= beta
        && ss->staticEval >= beta - 21 * depth + 455 - 60 * improving && !excludedMove
        && pos.non_pawn_material(us) && ss->ply >= thisThread->nmpMinPly && !is_loss(beta))
    {
        assert(eval - beta >= 0);

        // Null move dynamic reduction based on depth and eval
        Depth R = std::min(int(eval - beta) / 237, 6) + depth / 3 + 5;

        ss->currentMove                   = Move::null();
        ss->continuationHistory           = &thisThread->continuationHistory[0][0][NO_PIECE][0];
        ss->continuationCorrectionHistory = &thisThread->continuationCorrectionHistory[NO_PIECE][0];

        pos.do_null_move(st, tt);

        Value nullValue = -search<NonPV>(pos, ss + 1, -beta, -beta + 1, depth - R, false);

        pos.undo_null_move();

        // Do not return unproven mate or TB scores
        if (nullValue >= beta && !is_win(nullValue))
        {
            if (thisThread->nmpMinPly || depth < 16)
                return nullValue;

            assert(!thisThread->nmpMinPly);  // Recursive verification is not allowed

            // Do verification search at high depths, with null move pruning disabled
            // until ply exceeds nmpMinPly.
            thisThread->nmpMinPly = ss->ply + 3 * (depth - R) / 4;

            Value v = search<NonPV>(pos, ss, beta - 1, beta, depth - R, false);

            thisThread->nmpMinPly = 0;

            if (v >= beta)
                return nullValue;
        }
    }

    improving |= ss->staticEval >= beta + 97;

    // Step 10. Internal iterative reductions
    // For PV nodes without a ttMove as well as for deep enough cutNodes, we decrease depth.
    // (* Scaler) Especially if they make IIR more aggressive.
    if (((PvNode || cutNode) && depth >= 7 - 3 * PvNode) && !ttData.move)
        depth--;

    // Step 11. ProbCut
    // If we have a good enough capture (or queen promotion) and a reduced search
    // returns a value much above beta, we can (almost) safely prune the previous move.
    probCutBeta = beta + 187 - 55 * improving;
    if (depth >= 3
        && !is_decisive(beta)
        // If value from transposition table is lower than probCutBeta, don't attempt
        // probCut there and in further interactions with transposition table cutoff
        // depth is set to depth - 3 because probCut search has depth set to depth - 4
        // but we also do a move before it. So effective depth is equal to depth - 3.
        && !(is_valid(ttData.value) && ttData.value < probCutBeta))
    {
        assert(probCutBeta < VALUE_INFINITE && probCutBeta > beta);

        MovePicker mp(pos, ttData.move, probCutBeta - ss->staticEval, &thisThread->captureHistory);
        Depth      probCutDepth = std::max(depth - 4, 0);

        while ((move = mp.next_move()) != Move::none())
        {
            assert(move.is_ok());

            if (move == excludedMove)
                continue;

            if (!pos.legal(move))
                continue;

            assert(pos.capture_stage(move));

            movedPiece = pos.moved_piece(move);

            pos.do_move(move, st, &tt);
            thisThread->nodes.fetch_add(1, std::memory_order_relaxed);

            ss->currentMove = move;
            ss->isTTMove    = (move == ttData.move);
            ss->continuationHistory =
              &this->continuationHistory[ss->inCheck][true][movedPiece][move.to_sq()];
            ss->continuationCorrectionHistory =
              &this->continuationCorrectionHistory[movedPiece][move.to_sq()];

            // Perform a preliminary qsearch to verify that the move holds
            value = -qsearch<NonPV>(pos, ss + 1, -probCutBeta, -probCutBeta + 1);

            // If the qsearch held, perform the regular search
            if (value >= probCutBeta && probCutDepth > 0)
                value = -search<NonPV>(pos, ss + 1, -probCutBeta, -probCutBeta + 1, probCutDepth,
                                       !cutNode);

            pos.undo_move(move);

            if (value >= probCutBeta)
            {
                // Save ProbCut data into transposition table
                ttWriter.write(posKey, value_to_tt(value, ss->ply), ss->ttPv, BOUND_LOWER,
                               probCutDepth + 1, move, unadjustedStaticEval, tt.generation());

                if (!is_decisive(value))
                    return value - (probCutBeta - beta);
            }
        }
    }

moves_loop:  // When in check, search starts here

    // Step 12. A small Probcut idea
    probCutBeta = beta + 413;
    if ((ttData.bound & BOUND_LOWER) && ttData.depth >= depth - 4 && ttData.value >= probCutBeta
        && !is_decisive(beta) && is_valid(ttData.value) && !is_decisive(ttData.value))
        return probCutBeta;

    const PieceToHistory* contHist[] = {
      (ss - 1)->continuationHistory, (ss - 2)->continuationHistory, (ss - 3)->continuationHistory,
      (ss - 4)->continuationHistory, (ss - 5)->continuationHistory, (ss - 6)->continuationHistory};


    MovePicker mp(pos, ttData.move, depth, &thisThread->mainHistory, &thisThread->lowPlyHistory,
                  &thisThread->captureHistory, contHist, &thisThread->pawnHistory, ss->ply);

    value = bestValue;

    int moveCount = 0;

    // Step 13. Loop through all pseudo-legal moves until no moves remain
    // or a beta cutoff occurs.
    int is_currently_endgame = is_endgame(pos); //Used later.
    while ((move = mp.next_move()) != Move::none())
    {
        assert(move.is_ok());

        if (move == excludedMove)
            continue;

        // Check for legality
        if (!pos.legal(move))
            continue;

        // At root obey the "searchmoves" option and skip moves not listed in Root
        // Move List. In MultiPV mode we also skip PV moves that have been already
        // searched and those of lower "TB rank" if we are in a TB root position.
        if (rootNode
            && !std::count(thisThread->rootMoves.begin() + thisThread->pvIdx,
                           thisThread->rootMoves.begin() + thisThread->pvLast, move))
            continue;

        ss->moveCount = ++moveCount;

        if (rootNode && is_mainthread() && nodes > 10000000)
        {
            main_manager()->updates.onIter(
              {depth, UCIEngine::move(move, pos.is_chess960()), moveCount + thisThread->pvIdx});
        }
        if (PvNode)
            (ss + 1)->pv = nullptr;

        extension  = 0;
        capture    = pos.capture_stage(move);
        movedPiece = pos.moved_piece(move);
        givesCheck = pos.gives_check(move);

        // Calculate new depth for this move
        newDepth = depth - 1;

        int delta = beta - alpha;

        Depth r = reduction(improving, depth, moveCount, delta);

        r -= 32 * moveCount;

        // Increase reduction for ttPv nodes (*Scaler)
        // Smaller or even negative value is better for short time controls
        // Bigger value is better for long time controls
        if (ss->ttPv)
            r += 1031;

        // Step 14. Pruning at shallow depth.
        // Depth conditions are important for mate finding.
        if (!rootNode && pos.non_pawn_material(us) && !is_loss(bestValue))
        {
            // Skip quiet moves if movecount exceeds our FutilityMoveCount threshold
            if (moveCount >= futility_move_count(improving, depth))
                mp.skip_quiet_moves();

            // Reduced depth of the next LMR search
            int lmrDepth = newDepth - r / 1024;

            if (capture || givesCheck)
            {
                Piece capturedPiece = pos.piece_on(move.to_sq());
                int   captHist =
                  thisThread->captureHistory[is_currently_endgame][movedPiece][move.to_sq()][type_of(capturedPiece)];

                // Futility pruning for captures
                if (!givesCheck && lmrDepth < 7 && !ss->inCheck)
                {
                    Value futilityValue = ss->staticEval + 242 + 238 * lmrDepth
                                        + PieceValue[capturedPiece] + 95 * captHist / 700;
                    if (futilityValue <= alpha)
                        continue;
                }

                // SEE based pruning for captures and checks
                int seeHist = std::clamp(captHist / 36, -153 * depth, 134 * depth);
                if (!pos.see_ge(move, -157 * depth - seeHist))
                    continue;
            }
            else
            {
                int history =
                  (*contHist[0])[movedPiece][move.to_sq()]
                  + (*contHist[1])[movedPiece][move.to_sq()]
                  + thisThread->pawnHistory[pawn_structure_index(pos)][movedPiece][move.to_sq()];

                // Continuation history based pruning
                if (history < -4107 * depth)
                    continue;

                history += 68 * thisThread->mainHistory[us][move.from_to()] / 32;

                lmrDepth += history / 3576;

                Value futilityValue = ss->staticEval + (bestMove ? 49 : 135) + 150 * lmrDepth;

                // Futility pruning: parent node
                if (!ss->inCheck && lmrDepth < 12 && futilityValue <= alpha)
                {
                    if (bestValue <= futilityValue && !is_decisive(bestValue)
                        && !is_win(futilityValue))
                        bestValue = futilityValue;
                    continue;
                }

                lmrDepth = std::max(lmrDepth, 0);

                // Prune moves with negative SEE
                if (!pos.see_ge(move, -26 * lmrDepth * lmrDepth))
                    continue;
            }
        }

        // Step 15. Extensions
        // We take care to not overdo to avoid search getting stuck.
        if (ss->ply < thisThread->rootDepth * 2)
        {
            // Singular extension search. If all moves but one
            // fail low on a search of (alpha-s, beta-s), and just one fails high on
            // (alpha, beta), then that move is singular and should be extended. To
            // verify this we do a reduced search on the position excluding the ttMove
            // and if the result is lower than ttValue minus a margin, then we will
            // extend the ttMove. Recursive singular search is avoided.

            // (* Scaler) Generally, higher singularBeta (i.e closer to ttValue)
            // and lower extension margins scale well.

            if (!rootNode && move == ttData.move && !excludedMove
                && depth >= 5 - (thisThread->completedDepth > 32) + ss->ttPv
                && is_valid(ttData.value) && !is_decisive(ttData.value)
                && (ttData.bound & BOUND_LOWER) && ttData.depth >= depth - 3)
            {
                Value singularBeta  = ttData.value - (55 + 81 * (ss->ttPv && !PvNode)) * depth / 58;
                Depth singularDepth = newDepth / 2;

                ss->excludedMove = move;
                value =
                  search<NonPV>(pos, ss, singularBeta - 1, singularBeta, singularDepth, cutNode);
                ss->excludedMove = Move::none();

                if (value < singularBeta)
                {
                    int corrValAdj1  = std::abs(correctionValue) / 265083;
                    int corrValAdj2  = std::abs(correctionValue) / 253680;
                    int doubleMargin = 267 * PvNode - 181 * !ttCapture - corrValAdj1;
                    int tripleMargin =
                      96 + 282 * PvNode - 250 * !ttCapture + 103 * ss->ttPv - corrValAdj2;

                    extension = 1 + (value < singularBeta - doubleMargin)
                              + (value < singularBeta - tripleMargin);

                    depth++;
                }

                // Multi-cut pruning
                // Our ttMove is assumed to fail high based on the bound of the TT entry,
                // and if after excluding the ttMove with a reduced search we fail high
                // over the original beta, we assume this expected cut-node is not
                // singular (multiple moves fail high), and we can prune the whole
                // subtree by returning a softbound.
                else if (value >= beta && !is_decisive(value))
                    return value;

                // Negative extensions
                // If other moves failed high over (ttValue - margin) without the
                // ttMove on a reduced search, but we cannot do multi-cut because
                // (ttValue - margin) is lower than the original beta, we do not know
                // if the ttMove is singular or can do a multi-cut, so we reduce the
                // ttMove in favor of other moves based on some conditions:

                // If the ttMove is assumed to fail high over current beta
                else if (ttData.value >= beta)
                    extension = -3;

                // If we are on a cutNode but the ttMove is not assumed to fail high
                // over current beta
                else if (cutNode)
                    extension = -2;
            }
<<<<<<< HEAD
=======
            // Extension for capturing the previous moved piece
            else if (PvNode && move.to_sq() == prevSq
                     && thisThread->captureHistory[is_currently_endgame][movedPiece][move.to_sq()]
                                                  [type_of(pos.piece_on(move.to_sq()))]
                          > 4126)
                extension = 1;
>>>>>>> 58032f51
        }

        // Step 16. Make the move
        pos.do_move(move, st, givesCheck, &tt);
        thisThread->nodes.fetch_add(1, std::memory_order_relaxed);

        // Add extension to new depth
        newDepth += extension;

        // Update the current move (this must be done after singular extension search)
        ss->currentMove = move;
        ss->isTTMove    = (move == ttData.move);
        ss->continuationHistory =
          &thisThread->continuationHistory[ss->inCheck][capture][movedPiece][move.to_sq()];
        ss->continuationCorrectionHistory =
          &thisThread->continuationCorrectionHistory[movedPiece][move.to_sq()];
        uint64_t nodeCount = rootNode ? uint64_t(nodes) : 0;

        // Decrease reduction for PvNodes (*Scaler)
        if (ss->ttPv)
            r -= 2230 + (ttData.value > alpha) * 925 + (ttData.depth >= depth) * 971;

        if (PvNode)
            r -= 1013;

        // These reduction adjustments have no proven non-linear scaling

        r += 316 - moveCount * 32;

        r -= std::abs(correctionValue) / 31568;

        // Increase reduction for cut nodes
        if (cutNode)
            r += 2608 - (ttData.depth >= depth && ss->ttPv) * 1159;

        // Increase reduction if ttMove is a capture but the current move is not a capture
        if (ttCapture && !capture)
            r += 1123 + (depth < 8) * 982;

        // Increase reduction if next ply has a lot of fail high
        if ((ss + 1)->cutoffCnt > 3)
            r += 981 + allNode * 833;

        // For first picked move (ttMove) reduce reduction
        else if (move == ttData.move)
            r -= 1982;

        if (capture)
            ss->statScore =
<<<<<<< HEAD
              688 * int(PieceValue[pos.captured_piece()]) / 100
              + thisThread->captureHistory[movedPiece][move.to_sq()][type_of(pos.captured_piece())]
              - 4653;
=======
              7 * int(PieceValue[pos.captured_piece()])
              + thisThread->captureHistory[is_currently_endgame][movedPiece][move.to_sq()][type_of(pos.captured_piece())]
              - 4666;
>>>>>>> 58032f51
        else
            ss->statScore = 2 * thisThread->mainHistory[us][move.from_to()]
                          + (*contHist[0])[movedPiece][move.to_sq()]
                          + (*contHist[1])[movedPiece][move.to_sq()] - 3591;

        // Decrease/increase reduction for moves with a good/bad history
        r -= ss->statScore * 1407 / 16384;

        // Step 17. Late moves reduction / extension (LMR)
        if (depth >= 2 && moveCount > 1)
        {
            // In general we want to cap the LMR depth search at newDepth, but when
            // reduction is negative, we allow this move a limited search extension
            // beyond the first move depth.
            // To prevent problems when the max value is less than the min value,
            // std::clamp has been replaced by a more robust implementation.


            Depth d = std::max(
              1, std::min(newDepth - r / 1024, newDepth + !allNode + (PvNode && !bestMove)));

            ss->reduction = newDepth - d;

            value         = -search<NonPV>(pos, ss + 1, -(alpha + 1), -alpha, d, true);
            ss->reduction = 0;


            // Do a full-depth search when reduced LMR search fails high
            if (value > alpha && d < newDepth)
            {
                // Adjust full-depth search based on LMR results - if the result was
                // good enough search deeper, if it was bad enough search shallower.
                const bool doDeeperSearch    = value > (bestValue + 41 + 2 * newDepth);
                const bool doShallowerSearch = value < bestValue + 9;

                newDepth += doDeeperSearch - doShallowerSearch;

                if (newDepth > d)
                    value = -search<NonPV>(pos, ss + 1, -(alpha + 1), -alpha, newDepth, !cutNode);

                // Post LMR continuation history updates
                int bonus = (value >= beta) * 2010;
                update_continuation_histories(ss, movedPiece, move.to_sq(), bonus);
            }
        }

        // Step 18. Full-depth search when LMR is skipped
        else if (!PvNode || moveCount > 1)
        {
            // Increase reduction if ttMove is not present
            if (!ttData.move)
                r += 1111;

            // Note that if expected reduction is high, we reduce search depth here
            value = -search<NonPV>(pos, ss + 1, -(alpha + 1), -alpha,
                                   newDepth - (r > 3554) - (r > 5373 && newDepth > 2), !cutNode);
        }

        // For PV nodes only, do a full PV search on the first move or after a fail high,
        // otherwise let the parent node fail low with value <= alpha and try another move.
        if (PvNode && (moveCount == 1 || value > alpha))
        {
            (ss + 1)->pv    = pv;
            (ss + 1)->pv[0] = Move::none();

            // Extend move from transposition table if we are about to dive into qsearch.
            if (move == ttData.move && thisThread->rootDepth > 8)
                newDepth = std::max(newDepth, 1);

            value = -search<PV>(pos, ss + 1, -beta, -alpha, newDepth, false);
        }

        // Step 19. Undo move
        pos.undo_move(move);

        assert(value > -VALUE_INFINITE && value < VALUE_INFINITE);

        // Step 20. Check for a new best move
        // Finished searching the move. If a stop occurred, the return value of
        // the search cannot be trusted, and we return immediately without updating
        // best move, principal variation nor transposition table.
        if (threads.stop.load(std::memory_order_relaxed))
            return VALUE_ZERO;

        if (rootNode)
        {
            RootMove& rm =
              *std::find(thisThread->rootMoves.begin(), thisThread->rootMoves.end(), move);

            rm.effort += nodes - nodeCount;

            rm.averageScore =
              rm.averageScore != -VALUE_INFINITE ? (value + rm.averageScore) / 2 : value;

            rm.meanSquaredScore = rm.meanSquaredScore != -VALUE_INFINITE * VALUE_INFINITE
                                  ? (value * std::abs(value) + rm.meanSquaredScore) / 2
                                  : value * std::abs(value);

            // PV move or new best move?
            if (moveCount == 1 || value > alpha)
            {
                rm.score = rm.uciScore = value;
                rm.selDepth            = thisThread->selDepth;
                rm.scoreLowerbound = rm.scoreUpperbound = false;

                if (value >= beta)
                {
                    rm.scoreLowerbound = true;
                    rm.uciScore        = beta;
                }
                else if (value <= alpha)
                {
                    rm.scoreUpperbound = true;
                    rm.uciScore        = alpha;
                }

                rm.pv.resize(1);

                assert((ss + 1)->pv);

                for (Move* m = (ss + 1)->pv; *m != Move::none(); ++m)
                    rm.pv.push_back(*m);

                // We record how often the best move has been changed in each iteration.
                // This information is used for time management. In MultiPV mode,
                // we must take care to only do this for the first PV line.
                if (moveCount > 1 && !thisThread->pvIdx)
                    ++thisThread->bestMoveChanges;
            }
            else
                // All other moves but the PV, are set to the lowest value: this
                // is not a problem when sorting because the sort is stable and the
                // move position in the list is preserved - just the PV is pushed up.
                rm.score = -VALUE_INFINITE;
        }

        // In case we have an alternative move equal in eval to the current bestmove,
        // promote it to bestmove by pretending it just exceeds alpha (but not beta).
        int inc = (value == bestValue && ss->ply + 2 >= thisThread->rootDepth
                   && (int(nodes) & 15) == 0 && !is_win(std::abs(value) + 1));

        if (value + inc > bestValue)
        {
            bestValue = value;

            if (value + inc > alpha)
            {
                bestMove = move;

                if (PvNode && !rootNode)  // Update pv even in fail-high case
                    update_pv(ss->pv, move, (ss + 1)->pv);

                if (value >= beta)
                {
                    // (* Scaler) Especially if they make cutoffCnt increment more often.
                    ss->cutoffCnt += (extension < 2) || PvNode;
                    assert(value >= beta);  // Fail high
                    break;
                }
                else
                {
                    // Reduce other moves if we have found at least one score improvement
                    if (depth > 2 && depth < 15 && !is_decisive(value))
                        depth -= 2;

                    assert(depth > 0);
                    alpha = value;  // Update alpha! Always alpha < beta
                }
            }
        }

        // If the move is worse than some previously searched move,
        // remember it, to update its stats later.
        if (move != bestMove && moveCount <= 32)
        {
            if (capture)
                capturesSearched.push_back(move);
            else
                quietsSearched.push_back(move);
        }
    }

    // Step 21. Check for mate and stalemate
    // All legal moves have been searched and if there are no legal moves, it
    // must be a mate or a stalemate. If we are in a singular extension search then
    // return a fail low score.

    assert(moveCount || !ss->inCheck || excludedMove || !MoveList<LEGAL>(pos).size());

    // Adjust best value for fail high cases at non-pv nodes
    if (!PvNode && bestValue >= beta && !is_decisive(bestValue) && !is_decisive(beta)
        && !is_decisive(alpha))
        bestValue = (bestValue * depth + beta) / (depth + 1);

    if (!moveCount)
        bestValue = excludedMove ? alpha : ss->inCheck ? mated_in(ss->ply) : VALUE_DRAW;

    // If there is a move that produces search value greater than alpha,
    // we update the stats of searched moves.
    else if (bestMove)
        update_all_stats(pos, ss, *this, bestMove, prevSq, quietsSearched, capturesSearched, depth,
                         bestMove == ttData.move, moveCount);

    // Bonus for prior countermove that caused the fail low
    else if (!priorCapture && prevSq != SQ_NONE)
    {
        int bonusScale = (118 * (depth > 5) + 36 * !allNode + 161 * ((ss - 1)->moveCount > 8)
                          + 133 * (!ss->inCheck && bestValue <= ss->staticEval - 107)
                          + 120 * (!(ss - 1)->inCheck && bestValue <= -(ss - 1)->staticEval - 84)
                          + 81 * ((ss - 1)->isTTMove) + std::min(-(ss - 1)->statScore / 108, 320));

        bonusScale = std::max(bonusScale, 0);

        const int scaledBonus = stat_bonus(depth) * bonusScale;

        update_continuation_histories(ss - 1, pos.piece_on(prevSq), prevSq,
                                      scaledBonus * 416 / 32768);

        thisThread->mainHistory[~us][((ss - 1)->currentMove).from_to()]
          << scaledBonus * 219 / 32768;

        if (type_of(pos.piece_on(prevSq)) != PAWN && ((ss - 1)->currentMove).type_of() != PROMOTION)
            thisThread->pawnHistory[pawn_structure_index(pos)][pos.piece_on(prevSq)][prevSq]
              << scaledBonus * 1103 / 32768;
    }

    else if (priorCapture && prevSq != SQ_NONE)
    {
        // bonus for prior countermoves that caused the fail low
        Piece capturedPiece = pos.captured_piece();
        assert(capturedPiece != NO_PIECE);
        thisThread->captureHistory[is_currently_endgame][pos.piece_on(prevSq)][prevSq][type_of(capturedPiece)]
          << stat_bonus(depth) * 2;
    }

    if (PvNode)
        bestValue = std::min(bestValue, maxValue);

    // If no good move is found and the previous position was ttPv, then the previous
    // opponent move is probably good and the new position is added to the search tree.
    if (bestValue <= alpha)
        ss->ttPv = ss->ttPv || (ss - 1)->ttPv;

    // Write gathered information in transposition table. Note that the
    // static evaluation is saved as it was before correction history.
    if (!excludedMove && !(rootNode && thisThread->pvIdx))
        ttWriter.write(posKey, value_to_tt(bestValue, ss->ply), ss->ttPv,
                       bestValue >= beta    ? BOUND_LOWER
                       : PvNode && bestMove ? BOUND_EXACT
                                            : BOUND_UPPER,
                       depth, bestMove, unadjustedStaticEval, tt.generation());

    // Adjust correction history
    if (!ss->inCheck && !(bestMove && pos.capture(bestMove))
        && ((bestValue < ss->staticEval && bestValue < beta)  // negative correction & no fail high
            || (bestValue > ss->staticEval && bestMove)))     // positive correction & no fail low
    {
        auto bonus = std::clamp(int(bestValue - ss->staticEval) * depth / 8,
                                -CORRECTION_HISTORY_LIMIT / 4, CORRECTION_HISTORY_LIMIT / 4);
        update_correction_history(pos, ss, *thisThread, bonus);
    }

    assert(bestValue > -VALUE_INFINITE && bestValue < VALUE_INFINITE);

    return bestValue;
}


// Quiescence search function, which is called by the main search function with
// depth zero, or recursively with further decreasing depth. With depth <= 0, we
// "should" be using static eval only, but tactical moves may confuse the static eval.
// To fight this horizon effect, we implement this qsearch of tactical moves.
// See https://www.chessprogramming.org/Horizon_Effect
// and https://www.chessprogramming.org/Quiescence_Search
template<NodeType nodeType>
Value Search::Worker::qsearch(Position& pos, Stack* ss, Value alpha, Value beta) {

    static_assert(nodeType != Root);
    constexpr bool PvNode = nodeType == PV;

    assert(alpha >= -VALUE_INFINITE && alpha < beta && beta <= VALUE_INFINITE);
    assert(PvNode || (alpha == beta - 1));

    // Check if we have an upcoming move that draws by repetition
    if (alpha < VALUE_DRAW && pos.upcoming_repetition(ss->ply))
    {
        alpha = value_draw(this->nodes);
        if (alpha >= beta)
            return alpha;
    }

    Move      pv[MAX_PLY + 1];
    StateInfo st;
    ASSERT_ALIGNED(&st, Eval::NNUE::CacheLineSize);

    Key   posKey;
    Move  move, bestMove;
    Value bestValue, value, futilityBase;
    bool  pvHit, givesCheck, capture;
    int   moveCount;
    Color us = pos.side_to_move();

    // Step 1. Initialize node
    if (PvNode)
    {
        (ss + 1)->pv = pv;
        ss->pv[0]    = Move::none();
    }

    Worker* thisThread = this;
    bestMove           = Move::none();
    ss->inCheck        = pos.checkers();
    moveCount          = 0;

    // Used to send selDepth info to GUI (selDepth counts from 1, ply from 0)
    if (PvNode && thisThread->selDepth < ss->ply + 1)
        thisThread->selDepth = ss->ply + 1;

    // Step 2. Check for an immediate draw or maximum ply reached
    if (pos.is_draw(ss->ply) || ss->ply >= MAX_PLY)
        return (ss->ply >= MAX_PLY && !ss->inCheck) ? evaluate(pos) : VALUE_DRAW;

    assert(0 <= ss->ply && ss->ply < MAX_PLY);

    // Step 3. Transposition table lookup
    posKey                         = pos.key();
    auto [ttHit, ttData, ttWriter] = tt.probe(posKey);
    // Need further processing of the saved data
    ss->ttHit    = ttHit;
    ttData.move  = ttHit ? ttData.move : Move::none();
    ttData.value = ttHit ? value_from_tt(ttData.value, ss->ply, pos.rule50_count()) : VALUE_NONE;
    pvHit        = ttHit && ttData.is_pv;

    // At non-PV nodes we check for an early TT cutoff
    if (!PvNode && ttData.depth >= DEPTH_QS
        && is_valid(ttData.value)  // Can happen when !ttHit or when access race in probe()
        && (ttData.bound & (ttData.value >= beta ? BOUND_LOWER : BOUND_UPPER)))
        return ttData.value;

    // Step 4. Static evaluation of the position
    Value      unadjustedStaticEval = VALUE_NONE;
    const auto correctionValue      = correction_value(*thisThread, pos, ss);
    if (ss->inCheck)
        bestValue = futilityBase = -VALUE_INFINITE;
    else
    {
        if (ss->ttHit)
        {
            // Never assume anything about values stored in TT
            unadjustedStaticEval = ttData.eval;
            if (!is_valid(unadjustedStaticEval))
                unadjustedStaticEval = evaluate(pos);
            ss->staticEval = bestValue =
              to_corrected_static_eval(unadjustedStaticEval, correctionValue);

            // ttValue can be used as a better position evaluation
            if (is_valid(ttData.value) && !is_decisive(ttData.value)
                && (ttData.bound & (ttData.value > bestValue ? BOUND_LOWER : BOUND_UPPER)))
                bestValue = ttData.value;
        }
        else
        {
            // In case of null move search, use previous static eval with opposite sign
            unadjustedStaticEval =
              (ss - 1)->currentMove != Move::null() ? evaluate(pos) : -(ss - 1)->staticEval;
            ss->staticEval = bestValue =
              to_corrected_static_eval(unadjustedStaticEval, correctionValue);
        }

        // Stand pat. Return immediately if static value is at least beta
        if (bestValue >= beta)
        {
            if (!is_decisive(bestValue))
                bestValue = (bestValue + beta) / 2;
            if (!ss->ttHit)
                ttWriter.write(posKey, value_to_tt(bestValue, ss->ply), false, BOUND_LOWER,
                               DEPTH_UNSEARCHED, Move::none(), unadjustedStaticEval,
                               tt.generation());
            return bestValue;
        }

        if (bestValue > alpha)
            alpha = bestValue;

        futilityBase = ss->staticEval + 325;
    }

    const PieceToHistory* contHist[] = {(ss - 1)->continuationHistory,
                                        (ss - 2)->continuationHistory};

    Square prevSq = ((ss - 1)->currentMove).is_ok() ? ((ss - 1)->currentMove).to_sq() : SQ_NONE;

    // Initialize a MovePicker object for the current position, and prepare to search
    // the moves. We presently use two stages of move generator in quiescence search:
    // captures, or evasions only when in check.
    MovePicker mp(pos, ttData.move, DEPTH_QS, &thisThread->mainHistory, &thisThread->lowPlyHistory,
                  &thisThread->captureHistory, contHist, &thisThread->pawnHistory, ss->ply);

    // Step 5. Loop through all pseudo-legal moves until no moves remain or a beta
    // cutoff occurs.
    while ((move = mp.next_move()) != Move::none())
    {
        assert(move.is_ok());

        if (!pos.legal(move))
            continue;

        givesCheck = pos.gives_check(move);
        capture    = pos.capture_stage(move);

        moveCount++;

        // Step 6. Pruning
        if (!is_loss(bestValue) && pos.non_pawn_material(us))
        {
            // Futility pruning and moveCount pruning
            if (!givesCheck && move.to_sq() != prevSq && !is_loss(futilityBase)
                && move.type_of() != PROMOTION)
            {
                if (moveCount > 2)
                    continue;

                Value futilityValue = futilityBase + PieceValue[pos.piece_on(move.to_sq())];

                // If static eval + value of piece we are going to capture is
                // much lower than alpha, we can prune this move.
                if (futilityValue <= alpha)
                {
                    bestValue = std::max(bestValue, futilityValue);
                    continue;
                }

                // If static exchange evaluation is low enough
                // we can prune this move.
                if (!pos.see_ge(move, alpha - futilityBase))
                {
                    bestValue = std::min(alpha, futilityBase);
                    continue;
                }
            }

            // Continuation history based pruning
            if (!capture
                && (*contHist[0])[pos.moved_piece(move)][move.to_sq()]
                       + (*contHist[1])[pos.moved_piece(move)][move.to_sq()]
                       + thisThread->pawnHistory[pawn_structure_index(pos)][pos.moved_piece(move)]
                                                [move.to_sq()]
                     <= 5389)
                continue;

            // Do not search moves with bad enough SEE values
            if (!pos.see_ge(move, -75))
                continue;
        }

        // Step 7. Make and search the move
        Piece movedPiece = pos.moved_piece(move);

        pos.do_move(move, st, givesCheck, &tt);
        thisThread->nodes.fetch_add(1, std::memory_order_relaxed);

        // Update the current move
        ss->currentMove = move;
        ss->continuationHistory =
          &thisThread->continuationHistory[ss->inCheck][capture][movedPiece][move.to_sq()];
        ss->continuationCorrectionHistory =
          &thisThread->continuationCorrectionHistory[movedPiece][move.to_sq()];

        value = -qsearch<nodeType>(pos, ss + 1, -beta, -alpha);
        pos.undo_move(move);

        assert(value > -VALUE_INFINITE && value < VALUE_INFINITE);

        // Step 8. Check for a new best move
        if (value > bestValue)
        {
            bestValue = value;

            if (value > alpha)
            {
                bestMove = move;

                if (PvNode)  // Update pv even in fail-high case
                    update_pv(ss->pv, move, (ss + 1)->pv);

                if (value < beta)  // Update alpha here!
                    alpha = value;
                else
                    break;  // Fail high
            }
        }
    }

    // Step 9. Check for mate
    // All legal moves have been searched. A special case: if we are
    // in check and no legal moves were found, it is checkmate.
    if (ss->inCheck && bestValue == -VALUE_INFINITE)
    {
        assert(!MoveList<LEGAL>(pos).size());
        return mated_in(ss->ply);  // Plies to mate from the root
    }

    if (!is_decisive(bestValue) && bestValue >= beta)
        bestValue = (3 * bestValue + beta) / 4;

    // Save gathered info in transposition table. The static evaluation
    // is saved as it was before adjustment by correction history.
    ttWriter.write(posKey, value_to_tt(bestValue, ss->ply), pvHit,
                   bestValue >= beta ? BOUND_LOWER : BOUND_UPPER, DEPTH_QS, bestMove,
                   unadjustedStaticEval, tt.generation());

    assert(bestValue > -VALUE_INFINITE && bestValue < VALUE_INFINITE);

    return bestValue;
}

Depth Search::Worker::reduction(bool i, Depth d, int mn, int delta) const {
    int reductionScale = reductions[d] * reductions[mn];
    return reductionScale - delta * 735 / rootDelta + !i * reductionScale * 191 / 512 + 1132;
}

// elapsed() returns the time elapsed since the search started. If the
// 'nodestime' option is enabled, it will return the count of nodes searched
// instead. This function is called to check whether the search should be
// stopped based on predefined thresholds like time limits or nodes searched.
//
// elapsed_time() returns the actual time elapsed since the start of the search.
// This function is intended for use only when printing PV outputs, and not used
// for making decisions within the search algorithm itself.
TimePoint Search::Worker::elapsed() const {
    return main_manager()->tm.elapsed([this]() { return threads.nodes_searched(); });
}

TimePoint Search::Worker::elapsed_time() const { return main_manager()->tm.elapsed_time(); }

Value Search::Worker::evaluate(const Position& pos) {
    return Eval::evaluate(networks[numaAccessToken], pos, refreshTable,
                          optimism[pos.side_to_move()]);
}

namespace {
// Adjusts a mate or TB score from "plies to mate from the root" to
// "plies to mate from the current position". Standard scores are unchanged.
// The function is called before storing a value in the transposition table.
Value value_to_tt(Value v, int ply) { return is_win(v) ? v + ply : is_loss(v) ? v - ply : v; }


// Inverse of value_to_tt(): it adjusts a mate or TB score from the transposition
// table (which refers to the plies to mate/be mated from current position) to
// "plies to mate/be mated (TB win/loss) from the root". However, to avoid
// potentially false mate or TB scores related to the 50 moves rule and the
// graph history interaction, we return the highest non-TB score instead.
Value value_from_tt(Value v, int ply, int r50c) {

    if (!is_valid(v))
        return VALUE_NONE;

    // handle TB win or better
    if (is_win(v))
    {
        // Downgrade a potentially false mate score
        if (v >= VALUE_MATE_IN_MAX_PLY && VALUE_MATE - v > 100 - r50c)
            return VALUE_TB_WIN_IN_MAX_PLY - 1;

        // Downgrade a potentially false TB score.
        if (VALUE_TB - v > 100 - r50c)
            return VALUE_TB_WIN_IN_MAX_PLY - 1;

        return v - ply;
    }

    // handle TB loss or worse
    if (is_loss(v))
    {
        // Downgrade a potentially false mate score.
        if (v <= VALUE_MATED_IN_MAX_PLY && VALUE_MATE + v > 100 - r50c)
            return VALUE_TB_LOSS_IN_MAX_PLY + 1;

        // Downgrade a potentially false TB score.
        if (VALUE_TB + v > 100 - r50c)
            return VALUE_TB_LOSS_IN_MAX_PLY + 1;

        return v + ply;
    }

    return v;
}


// Adds current move and appends child pv[]
void update_pv(Move* pv, Move move, const Move* childPv) {

    for (*pv++ = move; childPv && *childPv != Move::none();)
        *pv++ = *childPv++;
    *pv = Move::none();
}


// Updates stats at the end of search() when a bestMove is found
void update_all_stats(const Position&      pos,
                      Stack*               ss,
                      Search::Worker&      workerThread,
                      Move                 bestMove,
                      Square               prevSq,
                      ValueList<Move, 32>& quietsSearched,
                      ValueList<Move, 32>& capturesSearched,
                      Depth                depth,
                      bool                 isTTMove,
                      int                  moveCount) {

    CapturePieceToHistory& captureHistory = workerThread.captureHistory;
    Piece                  moved_piece    = pos.moved_piece(bestMove);
    PieceType              captured;

    int bonus = stat_bonus(depth) + 298 * isTTMove;
    int malus = stat_malus(depth) - 32 * (moveCount - 1);

    if (!pos.capture_stage(bestMove))
    {
        update_quiet_histories(pos, ss, workerThread, bestMove, bonus * 1202 / 1024);

        // Decrease stats for all non-best quiet moves
        for (Move move : quietsSearched)
            update_quiet_histories(pos, ss, workerThread, move, -malus * 1152 / 1024);
    }
    else
    {
        // Increase stats for the best move in case it was a capture move
        captured = type_of(pos.piece_on(bestMove.to_sq()));
<<<<<<< HEAD
        captureHistory[moved_piece][bestMove.to_sq()][captured] << bonus * 1236 / 1024;
=======
        captureHistory[is_endgame(pos)][moved_piece][bestMove.to_sq()][captured] << bonus * 1272 / 1024;
>>>>>>> 58032f51
    }

    // Extra penalty for a quiet early move that was not a TT move in
    // previous ply when it gets refuted.
    if (prevSq != SQ_NONE && ((ss - 1)->moveCount == 1 + (ss - 1)->ttHit) && !pos.captured_piece())
        update_continuation_histories(ss - 1, pos.piece_on(prevSq), prevSq, -malus * 976 / 1024);

    // Decrease stats for all non-best capture moves
    for (Move move : capturesSearched)
    {
        moved_piece = pos.moved_piece(move);
        captured    = type_of(pos.piece_on(move.to_sq()));
<<<<<<< HEAD
        captureHistory[moved_piece][move.to_sq()][captured] << -malus * 1224 / 1024;
=======
        captureHistory[is_endgame(pos)][moved_piece][move.to_sq()][captured] << -malus * 1205 / 1024;
>>>>>>> 58032f51
    }
}


// Updates histories of the move pairs formed by moves
// at ply -1, -2, -3, -4, and -6 with current move.
void update_continuation_histories(Stack* ss, Piece pc, Square to, int bonus) {
    static constexpr std::array<ConthistBonus, 6> conthist_bonuses = {
      {{1, 1029}, {2, 656}, {3, 326}, {4, 536}, {5, 120}, {6, 537}}};

    for (const auto [i, weight] : conthist_bonuses)
    {
        // Only update the first 2 continuation histories if we are in check
        if (ss->inCheck && i > 2)
            break;
        if (((ss - i)->currentMove).is_ok())
            (*(ss - i)->continuationHistory)[pc][to] << bonus * weight / 1024;
    }
}

// Updates move sorting heuristics

void update_quiet_histories(
  const Position& pos, Stack* ss, Search::Worker& workerThread, Move move, int bonus) {

    Color us = pos.side_to_move();
    workerThread.mainHistory[us][move.from_to()] << bonus;  // Untuned to prevent duplicate effort

    if (ss->ply < LOW_PLY_HISTORY_SIZE)
        workerThread.lowPlyHistory[ss->ply][move.from_to()] << bonus * 844 / 1024;

    update_continuation_histories(ss, pos.moved_piece(move), move.to_sq(), bonus * 964 / 1024);

    int pIndex = pawn_structure_index(pos);
    workerThread.pawnHistory[pIndex][pos.moved_piece(move)][move.to_sq()] << bonus * 615 / 1024;
}

}

// When playing with strength handicap, choose the best move among a set of
// RootMoves using a statistical rule dependent on 'level'. Idea by Heinz van Saanen.
Move Skill::pick_best(const RootMoves& rootMoves, size_t multiPV) {
    static PRNG rng(now());  // PRNG sequence should be non-deterministic

    // RootMoves are already sorted by score in descending order
    Value  topScore = rootMoves[0].score;
    int    delta    = std::min(topScore - rootMoves[multiPV - 1].score, int(PawnValue));
    int    maxScore = -VALUE_INFINITE;
    double weakness = 120 - 2 * level;

    // Choose best move. For each move score we add two terms, both dependent on
    // weakness. One is deterministic and bigger for weaker levels, and one is
    // random. Then we choose the move with the resulting highest score.
    for (size_t i = 0; i < multiPV; ++i)
    {
        // This is our magic formula
        int push = (weakness * int(topScore - rootMoves[i].score)
                    + delta * (rng.rand<unsigned>() % int(weakness)))
                 / 128;

        if (rootMoves[i].score + push >= maxScore)
        {
            maxScore = rootMoves[i].score + push;
            best     = rootMoves[i].pv[0];
        }
    }

    return best;
}


// Used to print debug info and, more importantly, to detect
// when we are out of available time and thus stop the search.
void SearchManager::check_time(Search::Worker& worker) {
    if (--callsCnt > 0)
        return;

    // When using nodes, ensure checking rate is not lower than 0.1% of nodes
    callsCnt = worker.limits.nodes ? std::min(512, int(worker.limits.nodes / 1024)) : 512;

    static TimePoint lastInfoTime = now();

    TimePoint elapsed = tm.elapsed([&worker]() { return worker.threads.nodes_searched(); });
    TimePoint tick    = worker.limits.startTime + elapsed;

    if (tick - lastInfoTime >= 1000)
    {
        lastInfoTime = tick;
        dbg_print();
    }

    // We should not stop pondering until told so by the GUI
    if (ponder)
        return;

    if (
      // Later we rely on the fact that we can at least use the mainthread previous
      // root-search score and PV in a multithreaded environment to prove mated-in scores.
      worker.completedDepth >= 1
      && ((worker.limits.use_time_management() && (elapsed > tm.maximum() || stopOnPonderhit))
          || (worker.limits.movetime && elapsed >= worker.limits.movetime)
          || (worker.limits.nodes && worker.threads.nodes_searched() >= worker.limits.nodes)))
        worker.threads.stop = worker.threads.abortedSearch = true;
}

// Used to correct and extend PVs for moves that have a TB (but not a mate) score.
// Keeps the search based PV for as long as it is verified to maintain the game
// outcome, truncates afterwards. Finally, extends to mate the PV, providing a
// possible continuation (but not a proven mating line).
void syzygy_extend_pv(const OptionsMap&         options,
                      const Search::LimitsType& limits,
                      Position&                 pos,
                      RootMove&                 rootMove,
                      Value&                    v) {

    auto t_start      = std::chrono::steady_clock::now();
    int  moveOverhead = int(options["Move Overhead"]);
    bool rule50       = bool(options["Syzygy50MoveRule"]);

    // Do not use more than moveOverhead / 2 time, if time management is active
    auto time_abort = [&t_start, &moveOverhead, &limits]() -> bool {
        auto t_end = std::chrono::steady_clock::now();
        return limits.use_time_management()
            && 2 * std::chrono::duration<double, std::milli>(t_end - t_start).count()
                 > moveOverhead;
    };

    std::list<StateInfo> sts;

    // Step 0, do the rootMove, no correction allowed, as needed for MultiPV in TB.
    auto& stRoot = sts.emplace_back();
    pos.do_move(rootMove.pv[0], stRoot);
    int ply = 1;

    // Step 1, walk the PV to the last position in TB with correct decisive score
    while (size_t(ply) < rootMove.pv.size())
    {
        Move& pvMove = rootMove.pv[ply];

        RootMoves legalMoves;
        for (const auto& m : MoveList<LEGAL>(pos))
            legalMoves.emplace_back(m);

        Tablebases::Config config = Tablebases::rank_root_moves(options, pos, legalMoves);
        RootMove&          rm     = *std::find(legalMoves.begin(), legalMoves.end(), pvMove);

        if (legalMoves[0].tbRank != rm.tbRank)
            break;

        ply++;

        auto& st = sts.emplace_back();
        pos.do_move(pvMove, st);

        // Do not allow for repetitions or drawing moves along the PV in TB regime
        if (config.rootInTB && ((rule50 && pos.is_draw(ply)) || pos.is_repetition(ply)))
        {
            pos.undo_move(pvMove);
            ply--;
            break;
        }

        // Full PV shown will thus be validated and end in TB.
        // If we cannot validate the full PV in time, we do not show it.
        if (config.rootInTB && time_abort())
            break;
    }

    // Resize the PV to the correct part
    rootMove.pv.resize(ply);

    // Step 2, now extend the PV to mate, as if the user explored syzygy-tables.info
    // using top ranked moves (minimal DTZ), which gives optimal mates only for simple
    // endgames e.g. KRvK.
    while (!(rule50 && pos.is_draw(0)))
    {
        if (time_abort())
            break;

        RootMoves legalMoves;
        for (const auto& m : MoveList<LEGAL>(pos))
        {
            auto&     rm = legalMoves.emplace_back(m);
            StateInfo tmpSI;
            pos.do_move(m, tmpSI);
            // Give a score of each move to break DTZ ties restricting opponent mobility,
            // but not giving the opponent a capture.
            for (const auto& mOpp : MoveList<LEGAL>(pos))
                rm.tbRank -= pos.capture(mOpp) ? 100 : 1;
            pos.undo_move(m);
        }

        // Mate found
        if (legalMoves.size() == 0)
            break;

        // Sort moves according to their above assigned rank.
        // This will break ties for moves with equal DTZ in rank_root_moves.
        std::stable_sort(
          legalMoves.begin(), legalMoves.end(),
          [](const Search::RootMove& a, const Search::RootMove& b) { return a.tbRank > b.tbRank; });

        // The winning side tries to minimize DTZ, the losing side maximizes it
        Tablebases::Config config = Tablebases::rank_root_moves(options, pos, legalMoves, true);

        // If DTZ is not available we might not find a mate, so we bail out
        if (!config.rootInTB || config.cardinality > 0)
            break;

        ply++;

        Move& pvMove = legalMoves[0].pv[0];
        rootMove.pv.push_back(pvMove);
        auto& st = sts.emplace_back();
        pos.do_move(pvMove, st);
    }

    // Finding a draw in this function is an exceptional case, that cannot happen when rule50 is false or
    // during engine game play, since we have a winning score, and play correctly
    // with TB support. However, it can be that a position is draw due to the 50 move
    // rule if it has been been reached on the board with a non-optimal 50 move counter
    // (e.g. 8/8/6k1/3B4/3K4/4N3/8/8 w - - 54 106 ) which TB with dtz counter rounding
    // cannot always correctly rank. See also
    // https://github.com/official-stockfish/Stockfish/issues/5175#issuecomment-2058893495
    // We adjust the score to match the found PV. Note that a TB loss score can be
    // displayed if the engine did not find a drawing move yet, but eventually search
    // will figure it out (e.g. 1kq5/q2r4/5K2/8/8/8/8/7Q w - - 96 1 )
    if (pos.is_draw(0))
        v = VALUE_DRAW;

    // Undo the PV moves
    for (auto it = rootMove.pv.rbegin(); it != rootMove.pv.rend(); ++it)
        pos.undo_move(*it);

    // Inform if we couldn't get a full extension in time
    if (time_abort())
        sync_cout
          << "info string Syzygy based PV extension requires more time, increase Move Overhead as needed."
          << sync_endl;
}

void SearchManager::pv(Search::Worker&           worker,
                       const ThreadPool&         threads,
                       const TranspositionTable& tt,
                       Depth                     depth) {

    const auto nodes     = threads.nodes_searched();
    auto&      rootMoves = worker.rootMoves;
    auto&      pos       = worker.rootPos;
    size_t     pvIdx     = worker.pvIdx;
    size_t     multiPV   = std::min(size_t(worker.options["MultiPV"]), rootMoves.size());
    uint64_t   tbHits    = threads.tb_hits() + (worker.tbConfig.rootInTB ? rootMoves.size() : 0);

    for (size_t i = 0; i < multiPV; ++i)
    {
        bool updated = rootMoves[i].score != -VALUE_INFINITE;

        if (depth == 1 && !updated && i > 0)
            continue;

        Depth d = updated ? depth : std::max(1, depth - 1);
        Value v = updated ? rootMoves[i].uciScore : rootMoves[i].previousScore;

        if (v == -VALUE_INFINITE)
            v = VALUE_ZERO;

        bool tb = worker.tbConfig.rootInTB && std::abs(v) <= VALUE_TB;
        v       = tb ? rootMoves[i].tbScore : v;

        bool isExact = i != pvIdx || tb || !updated;  // tablebase- and previous-scores are exact

        // Potentially correct and extend the PV, and in exceptional cases v
        if (is_decisive(v) && std::abs(v) < VALUE_MATE_IN_MAX_PLY
            && ((!rootMoves[i].scoreLowerbound && !rootMoves[i].scoreUpperbound) || isExact))
            syzygy_extend_pv(worker.options, worker.limits, pos, rootMoves[i], v);

        std::string pv;
        for (Move m : rootMoves[i].pv)
            pv += UCIEngine::move(m, pos.is_chess960()) + " ";

        // Remove last whitespace
        if (!pv.empty())
            pv.pop_back();

        auto wdl   = worker.options["UCI_ShowWDL"] ? UCIEngine::wdl(v, pos) : "";
        auto bound = rootMoves[i].scoreLowerbound
                     ? "lowerbound"
                     : (rootMoves[i].scoreUpperbound ? "upperbound" : "");

        InfoFull info;

        info.depth    = d;
        info.selDepth = rootMoves[i].selDepth;
        info.multiPV  = i + 1;
        info.score    = {v, pos};
        info.wdl      = wdl;

        if (!isExact)
            info.bound = bound;

        TimePoint time = std::max(TimePoint(1), tm.elapsed_time());
        info.timeMs    = time;
        info.nodes     = nodes;
        info.nps       = nodes * 1000 / time;
        info.tbHits    = tbHits;
        info.pv        = pv;
        info.hashfull  = tt.hashfull();

        updates.onUpdateFull(info);
    }
}

// Called in case we have no ponder move before exiting the search,
// for instance, in case we stop the search during a fail high at root.
// We try hard to have a ponder move to return to the GUI,
// otherwise in case of 'ponder on' we have nothing to think about.
bool RootMove::extract_ponder_from_tt(const TranspositionTable& tt, Position& pos) {

    StateInfo st;
    ASSERT_ALIGNED(&st, Eval::NNUE::CacheLineSize);

    assert(pv.size() == 1);
    if (pv[0] == Move::none())
        return false;

    pos.do_move(pv[0], st, &tt);

    auto [ttHit, ttData, ttWriter] = tt.probe(pos.key());
    if (ttHit)
    {
        if (MoveList<LEGAL>(pos).contains(ttData.move))
            pv.push_back(ttData.move);
    }

    pos.undo_move(pv[0]);
    return pv.size() > 1;
}


}  // namespace Stockfish<|MERGE_RESOLUTION|>--- conflicted
+++ resolved
@@ -1139,15 +1139,6 @@
                 else if (cutNode)
                     extension = -2;
             }
-<<<<<<< HEAD
-=======
-            // Extension for capturing the previous moved piece
-            else if (PvNode && move.to_sq() == prevSq
-                     && thisThread->captureHistory[is_currently_endgame][movedPiece][move.to_sq()]
-                                                  [type_of(pos.piece_on(move.to_sq()))]
-                          > 4126)
-                extension = 1;
->>>>>>> 58032f51
         }
 
         // Step 16. Make the move
@@ -1197,15 +1188,10 @@
 
         if (capture)
             ss->statScore =
-<<<<<<< HEAD
               688 * int(PieceValue[pos.captured_piece()]) / 100
-              + thisThread->captureHistory[movedPiece][move.to_sq()][type_of(pos.captured_piece())]
+              + thisThread->captureHistory[is_currently_endgame][movedPiece][move.to_sq()][type_of(pos.captured_piece())]
               - 4653;
-=======
-              7 * int(PieceValue[pos.captured_piece()])
-              + thisThread->captureHistory[is_currently_endgame][movedPiece][move.to_sq()][type_of(pos.captured_piece())]
-              - 4666;
->>>>>>> 58032f51
+
         else
             ss->statScore = 2 * thisThread->mainHistory[us][move.from_to()]
                           + (*contHist[0])[movedPiece][move.to_sq()]
@@ -1835,12 +1821,9 @@
     {
         // Increase stats for the best move in case it was a capture move
         captured = type_of(pos.piece_on(bestMove.to_sq()));
-<<<<<<< HEAD
-        captureHistory[moved_piece][bestMove.to_sq()][captured] << bonus * 1236 / 1024;
-=======
-        captureHistory[is_endgame(pos)][moved_piece][bestMove.to_sq()][captured] << bonus * 1272 / 1024;
->>>>>>> 58032f51
-    }
+
+        captureHistory[is_endgame(pos)][moved_piece][bestMove.to_sq()][captured] << bonus * 1236 / 1024;
+
 
     // Extra penalty for a quiet early move that was not a TT move in
     // previous ply when it gets refuted.
@@ -1852,13 +1835,9 @@
     {
         moved_piece = pos.moved_piece(move);
         captured    = type_of(pos.piece_on(move.to_sq()));
-<<<<<<< HEAD
-        captureHistory[moved_piece][move.to_sq()][captured] << -malus * 1224 / 1024;
-=======
-        captureHistory[is_endgame(pos)][moved_piece][move.to_sq()][captured] << -malus * 1205 / 1024;
->>>>>>> 58032f51
-    }
-}
+
+        captureHistory[is_endgame(pos)][moved_piece][move.to_sq()][captured] << -malus * 1224 / 1024;
+
 
 
 // Updates histories of the move pairs formed by moves
