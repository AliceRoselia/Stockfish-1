/*
  Stockfish, a UCI chess playing engine derived from Glaurung 2.1
  Copyright (C) 2004-2022 The Stockfish developers (see AUTHORS file)

  Stockfish is free software: you can redistribute it and/or modify
  it under the terms of the GNU General Public License as published by
  the Free Software Foundation, either version 3 of the License, or
  (at your option) any later version.

  Stockfish is distributed in the hope that it will be useful,
  but WITHOUT ANY WARRANTY; without even the implied warranty of
  MERCHANTABILITY or FITNESS FOR A PARTICULAR PURPOSE.  See the
  GNU General Public License for more details.

  You should have received a copy of the GNU General Public License
  along with this program.  If not, see <http://www.gnu.org/licenses/>.
*/

#ifndef EVALUATE_H_INCLUDED
#define EVALUATE_H_INCLUDED

#include <string>
#include <optional>

#include "types.h"

namespace Stockfish {

class Position;

namespace Eval {

  std::string trace(Position& pos);
  Value evaluate(const Position& pos);

<<<<<<< HEAD
=======
  extern bool useNNUE;
  extern std::string currentEvalFileName;

>>>>>>> 4c7de9e8
  // The default net name MUST follow the format nn-[SHA256 first 12 digits].nnue
  // for the build process (profile-build and fishtest) to work. Do not change the
  // name of the macro, as it is used in the Makefile.
  #define EvalFileDefaultName   "nn-3c0aa92af1da.nnue"

  namespace NNUE {
    enum struct UseNNUEMode
    {
      False,
      True,
      Pure
    };

    extern UseNNUEMode useNNUE;
    extern std::string eval_file_loaded;

    std::string trace(Position& pos);
    Value evaluate(const Position& pos, bool adjusted = false);

    void init();
    void verify();

    bool load_eval(std::string name, std::istream& stream);
    bool save_eval(std::ostream& stream);
    bool save_eval(const std::optional<std::string>& filename);

  } // namespace NNUE

} // namespace Eval

} // namespace Stockfish

#endif // #ifndef EVALUATE_H_INCLUDED<|MERGE_RESOLUTION|>--- conflicted
+++ resolved
@@ -33,12 +33,6 @@
   std::string trace(Position& pos);
   Value evaluate(const Position& pos);
 
-<<<<<<< HEAD
-=======
-  extern bool useNNUE;
-  extern std::string currentEvalFileName;
-
->>>>>>> 4c7de9e8
   // The default net name MUST follow the format nn-[SHA256 first 12 digits].nnue
   // for the build process (profile-build and fishtest) to work. Do not change the
   // name of the macro, as it is used in the Makefile.
@@ -53,7 +47,7 @@
     };
 
     extern UseNNUEMode useNNUE;
-    extern std::string eval_file_loaded;
+    extern std::string currentEvalFileName;
 
     std::string trace(Position& pos);
     Value evaluate(const Position& pos, bool adjusted = false);
