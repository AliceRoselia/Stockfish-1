--- conflicted
+++ resolved
@@ -161,7 +161,6 @@
   std::size_t size_ = 0;
 };
 
-<<<<<<< HEAD
 // This logger allows printing many parts in a region atomically
 // but doesn't block the threads trying to append to other regions.
 // Instead if some region tries to pring while other region holds
@@ -375,7 +374,6 @@
 };
 
 extern SynchronizedRegionLogger sync_region_cout;
-=======
 
 /// sigmoid(t, x0, y0, C, P, Q) implements a sigmoid-like function using only integers,
 /// with the following properties:
@@ -402,7 +400,6 @@
    assert(Q != 0);
    return y0 + P * (t-x0) / (Q * (std::abs(t-x0) + C)) ;
 }
->>>>>>> 4c7de9e8
 
 
 /// xorshift64star Pseudo-Random Number Generator
