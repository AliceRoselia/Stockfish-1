--- conflicted
+++ resolved
@@ -27,15 +27,12 @@
 #include <ostream>
 #include <string>
 #include <vector>
-<<<<<<< HEAD
-#include <utility>
+
+#include <cstdint>
 #include <cmath>
 #include <cctype>
 #include <sstream>
 #include <deque>
-=======
-#include <cstdint>
->>>>>>> f9595828
 
 #include "types.h"
 
@@ -75,7 +72,18 @@
 #define sync_cout std::cout << IO_LOCK
 #define sync_endl std::endl << IO_UNLOCK
 
-<<<<<<< HEAD
+// `ptr` must point to an array of size at least
+// `sizeof(T) * N + alignment` bytes, where `N` is the
+// number of elements in the array.
+template <uintptr_t Alignment, typename T>
+T* align_ptr_up(T* ptr)
+{
+  static_assert(alignof(T) < Alignment);
+
+  const uintptr_t ptrint = reinterpret_cast<uintptr_t>(reinterpret_cast<char*>(ptr));
+  return reinterpret_cast<T*>(reinterpret_cast<char*>((ptrint + (Alignment - 1)) / Alignment * Alignment));
+}
+
 // This logger allows printing many parts in a region atomically
 // but doesn't block the threads trying to append to other regions.
 // Instead if some region tries to pring while other region holds
@@ -290,19 +298,6 @@
 
 extern SynchronizedRegionLogger sync_region_cout;
 
-=======
-// `ptr` must point to an array of size at least
-// `sizeof(T) * N + alignment` bytes, where `N` is the
-// number of elements in the array.
-template <uintptr_t Alignment, typename T>
-T* align_ptr_up(T* ptr)
-{
-  static_assert(alignof(T) < Alignment);
-
-  const uintptr_t ptrint = reinterpret_cast<uintptr_t>(reinterpret_cast<char*>(ptr));
-  return reinterpret_cast<T*>(reinterpret_cast<char*>((ptrint + (Alignment - 1)) / Alignment * Alignment));
-}
->>>>>>> f9595828
 
 /// xorshift64star Pseudo-Random Number Generator
 /// This class is based on original code written and dedicated
