--- conflicted
+++ resolved
@@ -93,14 +93,11 @@
   CapturePieceToHistory captureHistory;
   ContinuationHistory continuationHistory[2][2];
   Score contempt;
-<<<<<<< HEAD
+  int failedHighCnt;
   bool rootInTB;
   int Cardinality;
   bool UseRule50;
   Depth ProbeDepth;
-=======
-  int failedHighCnt;
->>>>>>> f9595828
 };
 
 
