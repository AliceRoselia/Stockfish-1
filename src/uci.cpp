--- conflicted
+++ resolved
@@ -251,7 +251,6 @@
    // The model captures only up to 240 plies, so limit input (and rescale)
    double m = std::min(240, ply) / 64.0;
 
-<<<<<<< HEAD
    // Coefficients of a 3rd order polynomial fit based on fishtest data
    // for two parameters needed to transform eval to the argument of a
    // logistic function.
@@ -259,13 +258,9 @@
    double bs[] = {-3.37154371, 28.44489198, -56.67657741,  72.05858751};
    double a = (((as[0] * m + as[1]) * m + as[2]) * m) + as[3];
    double b = (((bs[0] * m + bs[1]) * m + bs[2]) * m) + bs[3];
-=======
-     // Transform eval to centipawns with limited range
+
+   // Transform eval to centipawns with limited range
      double x = std::clamp(double(100 * v) / PawnValueEg, -1000.0, 1000.0);
->>>>>>> 242a7d9f
-
-   // Transform eval to centipawns with limited range
-   double x = Utility::clamp(double(100 * v) / PawnValueEg, -1000.0, 1000.0);
 
    // Return win rate in per mille
    return 1000.0 / (1 + std::exp((a - x) / b));
