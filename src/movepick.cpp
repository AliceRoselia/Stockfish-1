--- conflicted
+++ resolved
@@ -322,7 +322,6 @@
 
 // this function must be called after all quiet moves and captures have been generated
 bool MovePicker::can_move_king_or_pawn() const {
-<<<<<<< HEAD
 
     assert((GOOD_QUIET <= stage && stage <= BAD_QUIET) || stage == EVASION);
 
@@ -330,17 +329,6 @@
     // Do the same for other states that don't have a valid available move list.
     if ((GOOD_QUIET > stage || stage > BAD_QUIET) && stage != EVASION)
         return true;
-=======
-    // SEE negative captures shouldn't be returned in GOOD_CAPTURE stage
-    assert(stage != EVASION_INIT);
-
-    // Until good capture state no quiet moves are generated for comparison so simply assume king or pawns can move
-    if (stage <= GOOD_CAPTURE)
-        return true;
-
-    // If condition not holds the variable endGenereted is not defined
-    assert(stage > GOOD_CAPTURE);
->>>>>>> 3c5ee979
 
     for (const ExtMove* m = moves; m < endGenerated; ++m)
     {
